--- conflicted
+++ resolved
@@ -195,12 +195,7 @@
 
 ### Your bot settings
 
-<<<<<<< HEAD
--   `AUTOBUMP`: Default is `true`. If you enable this, your bot will re-list all listings every 30 minutes.
-=======
--   `AUTOBUMP`: **DEPRECATED** - Default is `false`. Please consider donating to backpack.tf or buy backpack.tf Premium.
->>>>>>> e6a7e70a
-
+-   `AUTOBUMP`: **DEPRECATED** - Default is `false`. Please consider donating to backpack.tf or buy backpack.tf Premium. If you enable this, your bot will re-list all listings every 30 minutes.
 -   `MINIMUM_SCRAP`: Default is 9 scrap. If your bot has less, it will smelt reclaimed metal to maintain ample scrap metal supply.
 -   `MINIMUM_RECLAIMED`: Default is 9 reclaimed. If your bot has less, it will smelt refined metal to maintain ample reclaimed metal supply.
 -   `METAL_THRESHOLD`: Default is 9. If scrap/reclaimed metal has reached the minimum + threshold (max), it will combine the metal.
@@ -374,17 +369,12 @@
 -   `DISABLE_REVIEW_OFFER_NOTE`: - If set to `false`, it will show notes on [each error](https://github.com/idinium96/tf2autobot/blob/master/src/classes/MyHandler.ts#L1355-L1575)
 -   `DISABLE_SHOW_CURRENT_TIME`: - If set to `false`, it will show the owner's time on offer review notification that the trade partner will receive.
 
-<<<<<<< HEAD
+
 -   `DISABLE_ACCEPT_INVALID_ITEMS_OVERPAY`: - Default: `false`. Set this to `true` if you do not want your bot to accept trades with INVALID_ITEMS but the value of their side is greater than or equal to the value of your bot's side.
 -   `DISABLE_ACCEPT_OVERSTOCKED_OVERPAY`: - Default: `true`. Set this to `false` if you want your bot to accept trades with OVERSTOCKED but the value of their side is greater than or equal to the value of your bot's side.
+-   `DISABLE_ACCEPT_UNDERSTOCKED_OVERPAY`: - Default: `true`. Set to `false` if you want your bot to accept a trade with UNDERSTOCKED but with their value more or equal to our value.
+
 -   `DISABLE_AUTO_DECLINE_INVALID_VALUE`: - Default: `false`. Set this to `true` if you do not want your bot to automatically decline trades with **ONLY** `INVALID_VALUE` (which did not match the exception sku(s) and exception value).
-=======
--   `DISABLE_ACCEPT_INVALID_ITEMS_OVERPAY`: - Default: `false`. Set to `true` if you do not want your bot to accept a trade with INVALID_ITEMS but with their value more or equal to our value.
--   `DISABLE_ACCEPT_OVERSTOCKED_OVERPAY`: - Default: `true`. Set to `false` if you want your bot to accept a trade with OVERSTOCKED but with their value more or equal to our value.
--   `DISABLE_ACCEPT_UNDERSTOCKED_OVERPAY`: - Default: `true`. Set to `false` if you want your bot to accept a trade with UNDERSTOCKED but with their value more or equal to our value.
-
--   `DISABLE_AUTO_DECLINE_INVALID_VALUE`: - Default: `false`. Set to `true` if you do not want to automatically decline trade with **ONLY** `INVALID_VALUE` and did not match the exception sku(s) and exception value.
->>>>>>> e6a7e70a
 -   `AUTO_DECLINE_INVALID_VALUE_NOTE`: - Your custom note on why the trade got declined. Default is nothing.
 
 -   `INVALID_VALUE_EXCEPTION_SKUS` - An array of sku that will skip Invalid value if the difference between the bot's value and their value is not more than exception value. Let's say your bot is selling an Unusual and someone sent an offer with 0.11 ref less - you want your bot to accept it anyway! By default, it will check only for Unusuals and Australiums: `[";5;u", ";11;australium"]`. You can also leave it empty (`[""]`) so all with invalid value will be notified.
