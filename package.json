--- conflicted
+++ resolved
@@ -1,11 +1,7 @@
 {
-<<<<<<< HEAD
     "name": "tf2autobot",
-    "version": "1.0.0",
-=======
-    "name": "tf2-automatic-discord",
     "version": "1.0.1",
->>>>>>> a1926df9
+
     "description": "Fully automated TF2 trading bot advertising on www.backpack.tf using prices from www.prices.tf",
     "main": "dist/app.js",
     "scripts": {
