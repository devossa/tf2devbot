--- conflicted
+++ resolved
@@ -74,13 +74,8 @@
         "@types/death": "^1.1.2",
         "@types/express": "^4.17.13",
         "@types/graceful-fs": "^4.1.5",
-<<<<<<< HEAD
-        "@types/jest": "^28.1.1",
-        "@types/node": "^17.0.40",
-=======
         "@types/jest": "^28.1.3",
         "@types/node": "^17.0.41",
->>>>>>> f29fb70d
         "@types/pluralize": "0.0.29",
         "@types/request": "^2.48.8",
         "@types/retry": "^0.12.2",
