--- conflicted
+++ resolved
@@ -343,13 +343,7 @@
 
         this.offer.data('handleTimestamp', moment().valueOf());
 
-<<<<<<< HEAD
-        this.offer.setMessage(
-            'Powered by tf2autobot' + (process.env.OFFER_MESSAGE ? '. ' + process.env.OFFER_MESSAGE : '')
-        );
-=======
         this.offer.setMessage(process.env.OFFER_MESSAGE || 'Have a nice day');
->>>>>>> 37de8748
 
         if (this.notify === true) {
             this.offer.data('notify', true);
