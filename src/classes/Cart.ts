--- conflicted
+++ resolved
@@ -5,15 +5,11 @@
 import pluralize from 'pluralize';
 import { XMLHttpRequest } from 'xmlhttprequest-ts';
 import { UnknownDictionary } from '../types/common';
-
-import Bot from './Bot';
-<<<<<<< HEAD
-import { UnknownDictionary } from '../types/common';
-import Inventory from './Inventory';
 import log from '../lib/logger';
 import request from 'request';
-=======
->>>>>>> 809e250c
+import Inventory from './Inventory';
+
+import Bot from './Bot';
 
 export = Cart;
 
@@ -451,7 +447,6 @@
                         "An error occurred while sending your trade offer, this is most likely because I've recently accepted a big offer"
                     );
                 } else if (error.eresult == 15) {
-<<<<<<< HEAD
                     const [ourUsedSlots, ourTotalSlots] = [
                         this.bot.inventoryManager.getInventory().getTotalItems(),
                         this.bot.tf2.backpackSlots
@@ -471,11 +466,7 @@
                             theirNumItems} / ${ourTotalSlots} slots used` +
                         `\n➡️ They would have received ${ourNumItems} item(s) → ${theirUsedSlots +
                             ourNumItems} / ${theirTotalSlots} slots used`;
-                    if (process.env.DISABLE_SOMETHING_WRONG_ALERT === 'false') {
-=======
-                    const msg = "I don't, or the trade partner don't, have space for more items. Please take a look.";
                     if (!this.bot.options.disableSomethingWrongAlert) {
->>>>>>> 809e250c
                         if (
                             !this.bot.options.disableDiscordWebhookSomethingWrongAlert &&
                             this.bot.options.discordWebhookSomethingWrongAlertURL
