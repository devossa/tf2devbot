import SteamID from 'steamid';
import TradeOfferManager, { EconItem, ItemAttributes, PartialSKUWithMention } from '@tf2autobot/tradeoffer-manager';
import SchemaManager, { Effect, Paints, StrangeParts } from 'tf2-schema-2';
import SKU from 'tf2-sku-2';
import Options from './Options';
import Bot from './Bot';
import { noiseMakers, spellsData, killstreakersData, sheensData } from '../lib/data';

export default class Inventory {
    private readonly steamID: SteamID;

    private get getSteamID(): SteamID {
        return this.steamID;
    }

    private tradable: Dict = {};

    get getItems(): Dict {
        return this.tradable;
    }

    private nonTradable: Dict = {};

    get getTotalItems(): number {
        let items = 0;
        for (const sku in this.tradable) {
            if (!Object.prototype.hasOwnProperty.call(this.tradable, sku)) {
                continue;
            }

            items += this.tradable[sku].length;
        }
        for (const sku in this.nonTradable) {
            if (!Object.prototype.hasOwnProperty.call(this.nonTradable, sku)) {
                continue;
            }

            items += this.nonTradable[sku].length;
        }
        return items;
    }

    constructor(
        steamID: SteamID | string,
        private readonly manager: TradeOfferManager,
        private readonly schema: SchemaManager.Schema,
        private readonly options: Options,
        private readonly effects: Effect[],
        private readonly paints: Paints,
        private readonly strangeParts: StrangeParts,
        private readonly which: 'our' | 'their'
    ) {
        this.steamID = new SteamID(steamID.toString());
        this.manager = manager;
        this.schema = schema;
        this.options = options;
        this.effects = effects;
        this.paints = paints;
        this.strangeParts = strangeParts;
        this.which = which;
    }

    static fromItems(
        steamID: SteamID | string,
        items: EconItem[],
        manager: TradeOfferManager,
        schema: SchemaManager.Schema,
        options: Options,
        effects: Effect[],
        paints: Paints,
        strangeParts: StrangeParts,
        which: 'our' | 'their'
    ): Inventory {
        const inventory = new Inventory(steamID, manager, schema, options, effects, paints, strangeParts, which);
        inventory.setItems = items;
        return inventory;
    }

    addItem(sku: string, assetid: string): void {
        const items = this.tradable;
        (items[sku] = items[sku] || []).push({ id: assetid });
    }

    addNonTradableItem(sku: string, assetid: string): void {
        const items = this.nonTradable;
        (items[sku] = items[sku] || []).push({ id: assetid });
    }

    removeItem(assetid: string): void;

    removeItem(item: EconItem): void;

    removeItem(...args: [string] | [EconItem]): void {
        const assetid = typeof args[0] === 'string' ? args[0] : args[0].id;

        const items = this.tradable;
        for (const sku in items) {
            if (Object.prototype.hasOwnProperty.call(items, sku)) {
                const assetids = items[sku].map(item => item.id);
                const index = assetids.indexOf(assetid);

                if (index !== -1) {
                    items[sku].splice(index, 1);
                    if (assetids.length === 0) {
                        delete items[sku];
                    }
                    break;
                }
            }
        }
    }

    fetch(): Promise<void> {
        return new Promise((resolve, reject) => {
            this.manager.getUserInventoryContents(this.getSteamID, 440, '2', false, (err, items) => {
                if (err) {
                    return reject(err);
                }

                this.setItems = items;
                resolve();
            });
        });
    }

    private set setItems(items: EconItem[]) {
        this.tradable = Inventory.createDictionary(
            items.filter(item => item.tradable),
            this.schema,
            this.options,
            this.paints,
            this.strangeParts,
            this.which
        );
        this.nonTradable = Inventory.createDictionary(
            items.filter(item => !item.tradable),
            this.schema,
            this.options,
            this.paints,
            this.strangeParts,
            this.which
        );
    }

    findByAssetid(assetid: string): string | null {
        for (const sku in this.tradable) {
            if (!Object.prototype.hasOwnProperty.call(this.tradable, sku)) {
                continue;
            }

            if (!this.tradable[sku].find(item => item.id.includes(assetid))) {
                continue;
            }

            return sku;
        }

        for (const sku in this.nonTradable) {
            if (!Object.prototype.hasOwnProperty.call(this.nonTradable, sku)) {
                continue;
            }

            if (!this.nonTradable[sku].find(item => item.id.includes(assetid))) {
                continue;
            }

            return sku;
        }

        return null;
    }

    findBySKU(sku: string, tradableOnly = true): string[] {
        const tradable = (this.tradable[sku] || []).map(item => (item ? item.id : undefined));
        if (tradableOnly) {
            // Copies the array
<<<<<<< HEAD
            return (this.tradable[sku] || []).map(item => item?.id).slice(0);
        }

        return (this.nonTradable[sku] || [])
            .map(item => item?.id)
            .concat((this.tradable[sku] || []).map(item => item?.id))
            .slice(0);
=======
            return tradable.slice(0);
        }

        const nonTradable = (this.nonTradable[sku] || []).map(item => (item ? item.id : undefined));

        return nonTradable.concat(tradable).slice(0);
>>>>>>> 2a944a27
    }

    getAmount(sku: string, tradableOnly?: boolean): number {
        return this.findBySKU(sku, tradableOnly).length;
    }

    getAmountOfGenerics(sku: string, tradableOnly?: boolean): number {
        const s = SKU.fromString(sku);

        if (s.quality === 5) {
<<<<<<< HEAD
            const all = tradableOnly
                ? Object.keys(this.tradable)
                : Object.keys(this.tradable).concat(Object.keys(this.nonTradable));
            return all
                .filter(e => e.startsWith(sku))
                .reduce((sum, s) => {
                    return sum + this.getAmount(s, tradableOnly);
                }, 0);
=======
            // generic getAmount so return total that match the generic sku type
            const reduced = this.effects
                .map(e => {
                    s.effect = e.id;
                    return this.getAmount(SKU.fromObject(s), tradableOnly);
                })
                // add up total found; total is undefined to being with
                .reduce((total, currentTotal) => (total ? total + currentTotal : currentTotal));
            return reduced;
>>>>>>> 2a944a27
        } else {
            return this.getAmount(sku, tradableOnly);
        }
    }

    getCurrencies(weapons: string[]): { [sku: string]: string[] } {
        const toObject: {
            [sku: string]: string[];
        } = {};

        ['5021;6', '5002;6', '5001;6', '5000;6'].concat(weapons).forEach(sku => {
            toObject[sku] = this.findBySKU(sku, true);
        });

        return toObject;
    }

    private static createDictionary(
        items: EconItem[],
        schema: SchemaManager.Schema,
        opt: Options,
        paints: Paints,
        strangeParts: StrangeParts,
        which: 'our' | 'their'
    ): Dict {
        const dict: Dict = {};

        const paintedOptions =
            opt.highValue.painted.length < 1 || opt.highValue.painted[0] === ''
                ? Object.keys(paints).map(paint => paint.toLowerCase())
                : opt.highValue.painted.map(paint => paint.toLowerCase());

        const itemsCount = items.length;

        for (let i = 0; i < itemsCount; i++) {
            const sku = items[i].getSKU(
                schema,
                opt.normalize.festivized[which],
                opt.normalize.strangeAsSecondQuality[which],
                opt.normalize.painted[which],
                paints,
                paintedOptions
            );

            const attributes = highValue(items[i], opt, paints, strangeParts);
            const attributesCount = Object.keys(attributes).length;

            const isUses =
                sku === '241;6' ? isFull(items[i], 'duel') : noiseMakers.has(sku) ? isFull(items[i], 'noise') : null;

            if (attributesCount === 0 && isUses === null) {
                (dict[sku] = dict[sku] || []).push({ id: items[i].id });
            } else {
                if (isUses !== null) {
                    (dict[sku] = dict[sku] || []).push({
                        id: items[i].id,
                        isFullUses: isUses
                    });
                } else {
                    (dict[sku] = dict[sku] || []).push({ id: items[i].id, hv: attributes });
                }
            }
        }

        return dict;
    }

    clearFetch(): void {
        this.tradable = undefined;
        this.nonTradable = undefined;
    }
}

export interface Dict {
    [sku: string]: DictItem[];
}

export interface DictItem {
    id: string;
    hv?: ItemAttributes;
    isFullUses?: boolean;
}

function isFull(item: EconItem, type: 'duel' | 'noise'): boolean {
    for (const content of item.descriptions) {
        if (
            content.value.includes(`This is a limited use item. Uses: ${type === 'noise' ? '25' : '5'}`) &&
            content.color === '00a000'
        ) {
            return true;
        }
    }

    return false;
}

function highValue(
    econ: EconItem,
    opt: Options,
    paints: Paints,
    parts: StrangeParts
): ItemAttributes | Record<string, never> {
    const attributes: ItemAttributes = {};

    const spells =
        opt.highValue.spells.length < 1 || opt.highValue.spells[0] === ''
            ? Object.keys(spellsData).map(spell => spell.toLowerCase())
            : opt.highValue.spells.map(spell => spell.toLowerCase());

    const strangeParts =
        opt.highValue.strangeParts.length < 1 || opt.highValue.strangeParts[0] === ''
            ? Object.keys(parts).map(part => part.toLowerCase())
            : opt.highValue.strangeParts.map(part => part.toLowerCase());

    const killstreakers =
        opt.highValue.killstreakers.length < 1 || opt.highValue.killstreakers[0] === ''
            ? Object.keys(killstreakersData).map(killstreaker => killstreaker.toLowerCase())
            : opt.highValue.killstreakers.map(killstreaker => killstreaker.toLowerCase());

    const sheens =
        opt.highValue.sheens.length < 1 || opt.highValue.sheens[0] === ''
            ? Object.keys(sheensData).map(sheen => sheen.toLowerCase())
            : opt.highValue.sheens.map(sheen => sheen.toLowerCase());

    const painted =
        opt.highValue.painted.length < 1 || opt.highValue.painted[0] === ''
            ? Object.keys(paints).map(paint => paint.toLowerCase())
            : opt.highValue.painted.map(paint => paint.toLowerCase());

    const s: PartialSKUWithMention = {};
    const sp: PartialSKUWithMention = {};
    const ke: PartialSKUWithMention = {};
    const ks: PartialSKUWithMention = {};
    const p: PartialSKUWithMention = {};

    for (const content of econ.descriptions) {
        /**
         * For Strange Parts, example: "(Kills During Halloween: 0)"
         * remove "(" and ": <numbers>)" to get only the part name.
         */
        const partsString = content.value
            .replace('(', '')
            .replace(/: \d+\)/g, '')
            .trim();

        if (
            content.value.startsWith('Halloween:') &&
            content.value.endsWith('(spell only active during event)') &&
            content.color === '7ea9d1'
        ) {
            // Example: "Halloween: Voices From Below (spell only active during event)"
            // where "Voices From Below" is the spell name.
            // Color of this description must be rgb(126, 169, 209) or 7ea9d1
            // https://www.spycolor.com/7ea9d1#
            // Get the spell name
            // Starts from "Halloween:" (10), then the whole spell description minus 32 characters
            // from "(spell only active during event)", and trim any whitespaces.
            const spellName = content.value.substring(10, content.value.length - 32).trim();

            // push for storage, example: s-1000
            s[spellsData[spellName]] = spells.includes(spellName.toLowerCase());
        } else if (
            (['Kills', 'Assists'].includes(partsString)
                ? econ.getItemTag('Type') === 'Cosmetic'
                : Object.keys(parts).includes(partsString)) &&
            content.color === '756b5e'
        ) {
            // If the part name is "Kills" or "Assists", then confirm the item is a cosmetic, not a weapon.
            // Else, will scan through Strange Parts Object keys in this.strangeParts()
            // Color of this description must be rgb(117, 107, 94) or 756b5e
            // https://www.spycolor.com/756b5e#

            // if the particular strange part is one of the parts that the user wants,
            // then mention and put "(🌟)"
            // else no mention and just the name.
            sp[parts[partsString]] = strangeParts.includes(partsString.toLowerCase());
            //
        } else if (content.value.startsWith('Killstreaker: ') && content.color === '7ea9d1') {
            const extractedName = content.value.replace('Killstreaker: ', '').trim();
            ke[killstreakersData[extractedName]] = killstreakers.includes(extractedName.toLowerCase());
            //
        } else if (content.value.startsWith('Sheen: ') && content.color === '7ea9d1') {
            const extractedName = content.value.replace('Sheen: ', '').trim();
            ks[sheensData[extractedName]] = sheens.includes(extractedName.toLowerCase());
            //
        } else if (content.value.startsWith('Paint Color: ') && content.color === '756b5e') {
            const extractedName = content.value.replace('Paint Color: ', '').trim();
            p[paints[extractedName]] = painted.includes(extractedName.toLowerCase());
        }
    }

    [s, sp, ke, ks, p].forEach((attachment, i) => {
        if (Object.keys(attachment).length > 0) {
            attributes[['s', 'sp', 'ke', 'ks', 'p'][i]] = attachment;
        }
    });

    return attributes;
}

/**
 * Function replaces specific effect string in name with 'Unusual'.
 *
 * If hat is named Sunbeams Team Captain, function will return the name Unusual
 * Team Captain and an effect id of 17. If the hat doesn't match, the name will just be what
 * was passed in. Ie Team Captain just returns Team Captain and the effect will be undefined.
 *
 * @param name - hat name
 * @param effects - Array of all unusual effects
 */
export function genericNameAndMatch(name: string, effects: Effect[]): { name: string; effect: Effect } {
    const effectMatch = effects.find(e => name.startsWith(e.name));
    return { name: effectMatch ? name.replace(effectMatch.name, 'Unusual') : name, effect: effectMatch };
}

/**
 * Function looks up the amount of SKU the bot can trade specifically and
 * generically.
 *
 * If the bot is set to only buy generic of a SKU, the amountCanTradeGeneric
 * will be larger and the match name will be the generic name otherwise the
 * name will be set to the specific SKU.
 * @param sku - string
 * @param bot - bot so we can look up amountCanTrade
 * @param buying - toggle tally only items that we are buying
 */
export function getSkuAmountCanTrade(
    sku: string,
    bot: Bot,
    buying = true
): { amountCanTradeGeneric: number; mostCanTrade: number; amountCanTrade: number; name: string } {
    const amountCanTrade = bot.inventoryManager.amountCanTrade(sku, buying, false);
    const amountCanTradeGeneric = bot.inventoryManager.amountCanTrade(sku, buying, true);

    return {
        amountCanTradeGeneric: amountCanTradeGeneric,
        amountCanTrade: amountCanTrade,
        mostCanTrade: amountCanTrade > amountCanTradeGeneric ? amountCanTrade : amountCanTradeGeneric,
        name:
            amountCanTrade > amountCanTradeGeneric
                ? bot.schema.getName(SKU.fromString(sku))
                : genericNameAndMatch(bot.schema.getName(SKU.fromString(sku), false), bot.effects).name
    };
}<|MERGE_RESOLUTION|>--- conflicted
+++ resolved
@@ -171,25 +171,15 @@
     }
 
     findBySKU(sku: string, tradableOnly = true): string[] {
-        const tradable = (this.tradable[sku] || []).map(item => (item ? item.id : undefined));
+        const tradable = (this.tradable[sku] || []).map(item => item?.id);
         if (tradableOnly) {
             // Copies the array
-<<<<<<< HEAD
-            return (this.tradable[sku] || []).map(item => item?.id).slice(0);
-        }
-
-        return (this.nonTradable[sku] || [])
-            .map(item => item?.id)
-            .concat((this.tradable[sku] || []).map(item => item?.id))
-            .slice(0);
-=======
             return tradable.slice(0);
         }
 
-        const nonTradable = (this.nonTradable[sku] || []).map(item => (item ? item.id : undefined));
+        const nonTradable = (this.nonTradable[sku] || []).map(item => item?.id);
 
         return nonTradable.concat(tradable).slice(0);
->>>>>>> 2a944a27
     }
 
     getAmount(sku: string, tradableOnly?: boolean): number {
@@ -200,7 +190,6 @@
         const s = SKU.fromString(sku);
 
         if (s.quality === 5) {
-<<<<<<< HEAD
             const all = tradableOnly
                 ? Object.keys(this.tradable)
                 : Object.keys(this.tradable).concat(Object.keys(this.nonTradable));
@@ -209,17 +198,6 @@
                 .reduce((sum, s) => {
                     return sum + this.getAmount(s, tradableOnly);
                 }, 0);
-=======
-            // generic getAmount so return total that match the generic sku type
-            const reduced = this.effects
-                .map(e => {
-                    s.effect = e.id;
-                    return this.getAmount(SKU.fromObject(s), tradableOnly);
-                })
-                // add up total found; total is undefined to being with
-                .reduce((total, currentTotal) => (total ? total + currentTotal : currentTotal));
-            return reduced;
->>>>>>> 2a944a27
         } else {
             return this.getAmount(sku, tradableOnly);
         }
