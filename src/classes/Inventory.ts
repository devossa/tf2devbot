import SteamID from 'steamid';
import TradeOfferManager, { EconItem, ItemAttributes, PartialSKUWithMention } from '@tf2autobot/tradeoffer-manager';
import SchemaManager, { Effect, Paints, StrangeParts } from 'tf2-schema-2';
import SKU from 'tf2-sku-2';
import Options from './Options';
import Bot from './Bot';
import { noiseMakers, spellsData, killstreakersData, sheensData } from '../lib/data';

export default class Inventory {
    private readonly steamID: SteamID;

    private get getSteamID(): SteamID {
        return this.steamID;
    }

    private tradable: Dict = {};

    get getItems(): Dict {
        return this.tradable;
    }

    private nonTradable: Dict = {};

    get getTotalItems(): number {
        let items = 0;
        for (const sku in this.tradable) {
            if (!Object.prototype.hasOwnProperty.call(this.tradable, sku)) {
                continue;
            }

            items += this.tradable[sku].length;
        }
        for (const sku in this.nonTradable) {
            if (!Object.prototype.hasOwnProperty.call(this.nonTradable, sku)) {
                continue;
            }

            items += this.nonTradable[sku].length;
        }
        return items;
    }

    constructor(
        steamID: SteamID | string,
        private readonly manager: TradeOfferManager,
        private readonly schema: SchemaManager.Schema,
        private readonly options: Options,
        private readonly effects: Effect[],
        private readonly paints: Paints,
        private readonly strangeParts: StrangeParts,
        private readonly which: 'our' | 'their'
    ) {
        this.steamID = new SteamID(steamID.toString());
        this.manager = manager;
        this.schema = schema;
        this.options = options;
        this.effects = effects;
        this.paints = paints;
        this.strangeParts = strangeParts;
        this.which = which;
    }

    static fromItems(
        steamID: SteamID | string,
        items: EconItem[],
        manager: TradeOfferManager,
        schema: SchemaManager.Schema,
        options: Options,
        effects: Effect[],
        paints: Paints,
        strangeParts: StrangeParts,
        which: 'our' | 'their'
    ): Inventory {
        const inventory = new Inventory(steamID, manager, schema, options, effects, paints, strangeParts, which);
        inventory.setItems = items;
        return inventory;
    }

    addItem(sku: string, assetid: string): void {
        const items = this.tradable;
        (items[sku] = items[sku] || []).push({ id: assetid });
    }

    addNonTradableItem(sku: string, assetid: string): void {
        const items = this.nonTradable;
        (items[sku] = items[sku] || []).push({ id: assetid });
    }

    removeItem(assetid: string): void;

    removeItem(item: EconItem): void;

    removeItem(...args: [string] | [EconItem]): void {
        const assetid = typeof args[0] === 'string' ? args[0] : args[0].id;

        const items = this.tradable;
        for (const sku in items) {
            if (Object.prototype.hasOwnProperty.call(items, sku)) {
                const assetids = items[sku].map(item => item.id);
                const index = assetids.indexOf(assetid);

                if (index !== -1) {
                    items[sku].splice(index, 1);
                    if (assetids.length === 0) {
                        delete items[sku];
                    }
                    break;
                }
            }
        }
    }

    fetch(): Promise<void> {
        return new Promise((resolve, reject) => {
            this.manager.getUserInventoryContents(this.getSteamID, 440, '2', false, (err, items) => {
                if (err) {
                    return reject(err);
                }

                this.setItems = items;
                resolve();
            });
        });
    }

    private set setItems(items: EconItem[]) {
        this.tradable = Inventory.createDictionary(
            items.filter(item => item.tradable),
            this.schema,
            this.options,
            this.paints,
            this.strangeParts,
            this.which
        );
        this.nonTradable = Inventory.createDictionary(
            items.filter(item => !item.tradable),
            this.schema,
            this.options,
            this.paints,
            this.strangeParts,
            this.which
        );
    }

    findByAssetid(assetid: string): string | null {
        for (const sku in this.tradable) {
            if (!Object.prototype.hasOwnProperty.call(this.tradable, sku)) {
                continue;
            }

            if (!this.tradable[sku].find(item => item.id.includes(assetid))) {
                continue;
            }

            return sku;
        }

        for (const sku in this.nonTradable) {
            if (!Object.prototype.hasOwnProperty.call(this.nonTradable, sku)) {
                continue;
            }

            if (!this.nonTradable[sku].find(item => item.id.includes(assetid))) {
                continue;
            }

            return sku;
        }

        return null;
    }

    findBySKU(sku: string, tradableOnly = true): string[] {
        const tradable = (this.tradable[sku] || []).map(item => item?.id);
        if (tradableOnly) {
            // Copies the array
            return tradable.slice(0);
        }

        const nonTradable = (this.nonTradable[sku] || []).map(item => item?.id);

        return nonTradable.concat(tradable).slice(0);
    }

    getAmount(sku: string, includeNonNormalized: boolean, tradableOnly?: boolean): number {
        if (includeNonNormalized && !['5021;6', '5002;6', '5001;6', '5000;6'].includes(sku)) {
            // This is true only on src/lib/tools/summarizeOffer.ts @ L180, and src/classes/InventoryManager.ts @ L69
            let accAmount = this.findBySKU(sku, tradableOnly).length;

            const optNormalize = this.options.normalize;
            const normFestivized = optNormalize.festivized;
            const normPainted = optNormalize.painted;
            const normStrange = optNormalize.strangeAsSecondQuality;

            const schemaItem = this.schema.getItemBySKU(sku);
            if (schemaItem) {
                const canBeFestivized =
                    // eslint-disable-next-line @typescript-eslint/no-unsafe-member-access
                    this.schema.raw.items_game.items[`${schemaItem.defindex}`].tags?.can_be_festivized == 1;

                // Festivized
                if (
                    !sku.includes(';festive') &&
                    canBeFestivized &&
                    normFestivized.amountIncludeNonFestivized &&
                    !normFestivized.our
                ) {
                    const item = SKU.fromString(sku);
                    item.festive = true;
                    accAmount += this.findBySKU(SKU.fromObject(item), tradableOnly).length;
                }

                // Painted
                if (
                    !/;[p][0-9]+/.test(sku) &&
                    schemaItem.capabilities?.paintable &&
                    normPainted.amountIncludeNonPainted &&
                    !normPainted.our
                ) {
                    const paintPartialSKU = Object.values(this.paints);
                    for (const pSKU of paintPartialSKU) {
                        accAmount += this.findBySKU(`${sku};${pSKU}`, tradableOnly).length;
                    }
                }

                // Strange as second quality
                if (
                    !sku.includes(';strange') &&
                    schemaItem.capabilities?.can_strangify &&
                    normPainted.amountIncludeNonPainted &&
                    !normStrange.our
                ) {
                    const item = SKU.fromString(sku);
                    item.quality2 = 11;
                    accAmount += this.findBySKU(SKU.fromObject(item), tradableOnly).length;
                }
            }

            return accAmount;
        }

        // else just return amount
        return this.findBySKU(sku, tradableOnly).length;
    }

    getAmountOfGenerics(sku: string, tradableOnly?: boolean): number {
        const s = SKU.fromString(sku);

        if (s.quality === 5) {
<<<<<<< HEAD
            const all = tradableOnly
                ? Object.keys(this.tradable)
                : Object.keys(this.tradable).concat(Object.keys(this.nonTradable));
            return all
                .filter(e => e.startsWith(sku))
                .reduce((sum, s) => {
                    return sum + this.getAmount(s, tradableOnly);
                }, 0);
=======
            // generic getAmount so return total that match the generic sku type
            const reduced = this.effects
                .map(e => {
                    s.effect = e.id;
                    return this.getAmount(SKU.fromObject(s), false, tradableOnly);
                })
                // add up total found; total is undefined to being with
                .reduce((total, currentTotal) => (total ? total + currentTotal : currentTotal));
            return reduced;
>>>>>>> 708125e2
        } else {
            return this.getAmount(sku, false, tradableOnly);
        }
    }

    getCurrencies(weapons: string[]): { [sku: string]: string[] } {
        const toObject: {
            [sku: string]: string[];
        } = {};

        ['5021;6', '5002;6', '5001;6', '5000;6'].concat(weapons).forEach(sku => {
            toObject[sku] = this.findBySKU(sku, true);
        });

        return toObject;
    }

    private static createDictionary(
        items: EconItem[],
        schema: SchemaManager.Schema,
        opt: Options,
        paints: Paints,
        strangeParts: StrangeParts,
        which: 'our' | 'their'
    ): Dict {
        const dict: Dict = {};

        const paintedOptions =
            opt.highValue.painted.length < 1 || opt.highValue.painted[0] === ''
                ? Object.keys(paints).map(paint => paint.toLowerCase())
                : opt.highValue.painted.map(paint => paint.toLowerCase());

        const itemsCount = items.length;

        for (let i = 0; i < itemsCount; i++) {
            const sku = items[i].getSKU(
                schema,
                opt.normalize.festivized[which],
                opt.normalize.strangeAsSecondQuality[which],
                opt.normalize.painted[which],
                paints,
                paintedOptions
            );

            const attributes = highValue(items[i], opt, paints, strangeParts);
            const attributesCount = Object.keys(attributes).length;

            const isUses =
                sku === '241;6' ? isFull(items[i], 'duel') : noiseMakers.has(sku) ? isFull(items[i], 'noise') : null;

            if (attributesCount === 0 && isUses === null) {
                (dict[sku] = dict[sku] || []).push({ id: items[i].id });
            } else {
                if (isUses !== null) {
                    (dict[sku] = dict[sku] || []).push({
                        id: items[i].id,
                        isFullUses: isUses
                    });
                } else {
                    (dict[sku] = dict[sku] || []).push({ id: items[i].id, hv: attributes });
                }
            }
        }

        return dict;
    }

    clearFetch(): void {
        this.tradable = undefined;
        this.nonTradable = undefined;
    }
}

export interface Dict {
    [sku: string]: DictItem[];
}

export interface DictItem {
    id: string;
    hv?: ItemAttributes;
    isFullUses?: boolean;
}

function isFull(item: EconItem, type: 'duel' | 'noise'): boolean {
    for (const content of item.descriptions) {
        if (
            content.value.includes(`This is a limited use item. Uses: ${type === 'noise' ? '25' : '5'}`) &&
            content.color === '00a000'
        ) {
            return true;
        }
    }

    return false;
}

function highValue(
    econ: EconItem,
    opt: Options,
    paints: Paints,
    parts: StrangeParts
): ItemAttributes | Record<string, never> {
    const attributes: ItemAttributes = {};

    const spells =
        opt.highValue.spells.length < 1 || opt.highValue.spells[0] === ''
            ? Object.keys(spellsData).map(spell => spell.toLowerCase())
            : opt.highValue.spells.map(spell => spell.toLowerCase());

    const strangeParts =
        opt.highValue.strangeParts.length < 1 || opt.highValue.strangeParts[0] === ''
            ? Object.keys(parts).map(part => part.toLowerCase())
            : opt.highValue.strangeParts.map(part => part.toLowerCase());

    const killstreakers =
        opt.highValue.killstreakers.length < 1 || opt.highValue.killstreakers[0] === ''
            ? Object.keys(killstreakersData).map(killstreaker => killstreaker.toLowerCase())
            : opt.highValue.killstreakers.map(killstreaker => killstreaker.toLowerCase());

    const sheens =
        opt.highValue.sheens.length < 1 || opt.highValue.sheens[0] === ''
            ? Object.keys(sheensData).map(sheen => sheen.toLowerCase())
            : opt.highValue.sheens.map(sheen => sheen.toLowerCase());

    const painted =
        opt.highValue.painted.length < 1 || opt.highValue.painted[0] === ''
            ? Object.keys(paints).map(paint => paint.toLowerCase())
            : opt.highValue.painted.map(paint => paint.toLowerCase());

    const s: PartialSKUWithMention = {};
    const sp: PartialSKUWithMention = {};
    const ke: PartialSKUWithMention = {};
    const ks: PartialSKUWithMention = {};
    const p: PartialSKUWithMention = {};

    for (const content of econ.descriptions) {
        /**
         * For Strange Parts, example: "(Kills During Halloween: 0)"
         * remove "(" and ": <numbers>)" to get only the part name.
         */
        const partsString = content.value
            .replace('(', '')
            .replace(/: \d+\)/g, '')
            .trim();

        if (
            content.value.startsWith('Halloween:') &&
            content.value.endsWith('(spell only active during event)') &&
            content.color === '7ea9d1'
        ) {
            // Example: "Halloween: Voices From Below (spell only active during event)"
            // where "Voices From Below" is the spell name.
            // Color of this description must be rgb(126, 169, 209) or 7ea9d1
            // https://www.spycolor.com/7ea9d1#
            // Get the spell name
            // Starts from "Halloween:" (10), then the whole spell description minus 32 characters
            // from "(spell only active during event)", and trim any whitespaces.
            const spellName = content.value.substring(10, content.value.length - 32).trim();

            // push for storage, example: s-1000
            s[spellsData[spellName]] = spells.includes(spellName.toLowerCase());
        } else if (
            (['Kills', 'Assists'].includes(partsString)
                ? econ.getItemTag('Type') === 'Cosmetic'
                : Object.keys(parts).includes(partsString)) &&
            content.color === '756b5e'
        ) {
            // If the part name is "Kills" or "Assists", then confirm the item is a cosmetic, not a weapon.
            // Else, will scan through Strange Parts Object keys in this.strangeParts()
            // Color of this description must be rgb(117, 107, 94) or 756b5e
            // https://www.spycolor.com/756b5e#

            // if the particular strange part is one of the parts that the user wants,
            // then mention and put "(🌟)"
            // else no mention and just the name.
            sp[parts[partsString]] = strangeParts.includes(partsString.toLowerCase());
            //
        } else if (content.value.startsWith('Killstreaker: ') && content.color === '7ea9d1') {
            const extractedName = content.value.replace('Killstreaker: ', '').trim();
            ke[killstreakersData[extractedName]] = killstreakers.includes(extractedName.toLowerCase());
            //
        } else if (content.value.startsWith('Sheen: ') && content.color === '7ea9d1') {
            const extractedName = content.value.replace('Sheen: ', '').trim();
            ks[sheensData[extractedName]] = sheens.includes(extractedName.toLowerCase());
            //
        } else if (content.value.startsWith('Paint Color: ') && content.color === '756b5e') {
            const extractedName = content.value.replace('Paint Color: ', '').trim();
            p[paints[extractedName]] = painted.includes(extractedName.toLowerCase());
        }
    }

    if (
        !econ.type.includes('Tool') && // Not a Paint Can
        econ.icon_url.includes('SLcfMQEs5nqWSMU5OD2NwHzHZdmi') &&
        Object.keys(p).length === 0
    ) {
        p['p5801378'] = true; // Legacy Paint
    }

    [s, sp, ke, ks, p].forEach((attachment, i) => {
        if (Object.keys(attachment).length > 0) {
            attributes[['s', 'sp', 'ke', 'ks', 'p'][i]] = attachment;
        }
    });

    return attributes;
}

/**
 * Function replaces specific effect string in name with 'Unusual'.
 *
 * If hat is named Sunbeams Team Captain, function will return the name Unusual
 * Team Captain and an effect id of 17. If the hat doesn't match, the name will just be what
 * was passed in. Ie Team Captain just returns Team Captain and the effect will be undefined.
 *
 * @param name - hat name
 * @param effects - Array of all unusual effects
 */
export function genericNameAndMatch(name: string, effects: Effect[]): { name: string; effect: Effect } {
    const effectMatch = effects.find(e => name.startsWith(e.name));
    return { name: effectMatch ? name.replace(effectMatch.name, 'Unusual') : name, effect: effectMatch };
}

/**
 * Function looks up the amount of SKU the bot can trade specifically and
 * generically.
 *
 * If the bot is set to only buy generic of a SKU, the amountCanTradeGeneric
 * will be larger and the match name will be the generic name otherwise the
 * name will be set to the specific SKU.
 * @param sku - string
 * @param bot - bot so we can look up amountCanTrade
 * @param buying - toggle tally only items that we are buying
 */
export function getSkuAmountCanTrade(
    sku: string,
    bot: Bot,
    buying = true
): { amountCanTradeGeneric: number; mostCanTrade: number; amountCanTrade: number; name: string } {
    const amountCanTrade = bot.inventoryManager.amountCanTrade(sku, buying, false);
    const amountCanTradeGeneric = bot.inventoryManager.amountCanTrade(sku, buying, true);

    return {
        amountCanTradeGeneric: amountCanTradeGeneric,
        amountCanTrade: amountCanTrade,
        mostCanTrade: amountCanTrade > amountCanTradeGeneric ? amountCanTrade : amountCanTradeGeneric,
        name:
            amountCanTrade > amountCanTradeGeneric
                ? bot.schema.getName(SKU.fromString(sku))
                : genericNameAndMatch(bot.schema.getName(SKU.fromString(sku), false), bot.effects).name
    };
}<|MERGE_RESOLUTION|>--- conflicted
+++ resolved
@@ -247,26 +247,14 @@
         const s = SKU.fromString(sku);
 
         if (s.quality === 5) {
-<<<<<<< HEAD
             const all = tradableOnly
                 ? Object.keys(this.tradable)
                 : Object.keys(this.tradable).concat(Object.keys(this.nonTradable));
             return all
                 .filter(e => e.startsWith(sku))
                 .reduce((sum, s) => {
-                    return sum + this.getAmount(s, tradableOnly);
+                    return sum + this.getAmount(s, false, tradableOnly);
                 }, 0);
-=======
-            // generic getAmount so return total that match the generic sku type
-            const reduced = this.effects
-                .map(e => {
-                    s.effect = e.id;
-                    return this.getAmount(SKU.fromObject(s), false, tradableOnly);
-                })
-                // add up total found; total is undefined to being with
-                .reduce((total, currentTotal) => (total ? total + currentTotal : currentTotal));
-            return reduced;
->>>>>>> 708125e2
         } else {
             return this.getAmount(sku, false, tradableOnly);
         }
