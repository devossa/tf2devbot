--- conflicted
+++ resolved
@@ -49,13 +49,9 @@
      * Called when a new trade offer is being processed
      * @param offer - The new trade offer
      */
-<<<<<<< HEAD
-    abstract onNewTradeOffer(offer: TradeOfferManager.TradeOffer): Promise<null | {
-=======
     abstract onNewTradeOffer(
         offer: TradeOfferManager.TradeOffer
     ): Promise<null | {
->>>>>>> 0a93be5a
         action: 'accept' | 'decline' | 'skip' | 'counter';
         reason: string;
         meta?: Meta;
