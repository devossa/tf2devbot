import Handler from './Handler';
import Bot from './Bot';
import { Entry, EntryData } from './Pricelist';
import Commands from './Commands';
import CartQueue from './CartQueue';
import Inventory from './Inventory';
import { UnknownDictionary } from '../types/common';
import { Currency } from '../types/TeamFortress2';
import SKU from 'tf2-sku';
import request from '@nicklason/request-retry';
import sleepasync from 'sleep-async';

import SteamUser from 'steam-user';
import TradeOfferManager, { TradeOffer, PollData } from 'steam-tradeoffer-manager';
import pluralize from 'pluralize';
import SteamID from 'steamid';
import Currencies from 'tf2-currencies';
import async from 'async';
import { requestCheck } from '../lib/ptf-api';

import moment from 'moment-timezone';

import log from '../lib/logger';
import * as files from '../lib/files';
import paths from '../resources/paths';
import { parseJSON, exponentialBackoff } from '../lib/helpers';
import TF2Inventory from './TF2Inventory';
import DiscordWebhookClass from './DiscordWebhook';
import Autokeys from './Autokeys';

export = class MyHandler extends Handler {
    private readonly commands: Commands;

    private readonly discord: DiscordWebhookClass;

    private readonly autokeys: Autokeys;

    readonly cartQueue: CartQueue;

    private groups: string[] = [];

    private friendsToKeep: string[] = [];

    private minimumScrap = 9;

    private minimumReclaimed = 9;

    private combineThreshold = 9;

    private dupeCheckEnabled = false;

    private minimumKeysDupeCheck = 0;

    private invalidValueException: number;

    private invalidValueExceptionSKU: string[] = [];

    private hasInvalidValueException = false;

    private isTradingKeys = false;

    private customGameName: string;

    private backpackSlots = 0;

    private isPremium = false;

    private botName = '';

    private botAvatarURL = '';

    private retryRequest;

    private autokeysStatus: {
        isActive: boolean;
        isBuying: boolean;
        isBanking: boolean;
    };

    private classWeaponsTimeout;

    private uptime: number;

    private botSteamID: SteamID;

    recentlySentMessage: UnknownDictionary<number> = {};

    constructor(bot: Bot) {
        super(bot);

        this.commands = new Commands(bot);
        this.cartQueue = new CartQueue(bot);
        this.discord = new DiscordWebhookClass(bot);
        this.autokeys = new Autokeys(bot);

        this.uptime = moment().valueOf();

        const minimumScrap = parseInt(process.env.MINIMUM_SCRAP);
        const minimumReclaimed = parseInt(process.env.MINIMUM_RECLAIMED);
        const combineThreshold = parseInt(process.env.METAL_THRESHOLD);

        const exceptionRef = parseInt(process.env.INVALID_VALUE_EXCEPTION_VALUE_IN_REF);

        let invalidValueExceptionSKU = parseJSON(process.env.INVALID_VALUE_EXCEPTION_SKUS);
        if (invalidValueExceptionSKU !== null && Array.isArray(invalidValueExceptionSKU)) {
            invalidValueExceptionSKU.forEach((sku: string) => {
                if (sku === '' || !sku) {
                    invalidValueExceptionSKU = ['Not Set'];
                }
            });
            this.invalidValueExceptionSKU = invalidValueExceptionSKU;
        } else {
            log.warn(
                'You did not set invalid value excepted items SKU as an array, resetting to apply only for Unusual and Australium'
            );
            this.invalidValueExceptionSKU = [';5;u', ';11;australium'];
        }

        const customGameName = process.env.CUSTOM_PLAYING_GAME_NAME;

        if (!customGameName || customGameName === 'TF2Autobot') {
            this.customGameName = `TF2Autobot v${process.env.BOT_VERSION}`;
        } else {
            if (customGameName.length <= 45) {
                this.customGameName = customGameName + ' - TF2Autobot';
            } else {
                log.warn(
                    `Your custom game playing name is more than 45 characters, resetting to only "TF2Autobot v${process.env.BOT_VERSION}"...`
                );
                this.customGameName = `TF2Autobot v${process.env.BOT_VERSION}`;
            }
        }

        const exceptionRefFromEnv = exceptionRef === 0 || isNaN(exceptionRef) ? 0 : exceptionRef;
        this.invalidValueException = Currencies.toScrap(exceptionRefFromEnv);

        if (!isNaN(minimumScrap)) {
            this.minimumScrap = minimumScrap;
        }

        if (!isNaN(minimumReclaimed)) {
            this.minimumReclaimed = minimumReclaimed;
        }

        if (!isNaN(combineThreshold)) {
            this.combineThreshold = combineThreshold;
        }

        if (process.env.ENABLE_DUPE_CHECK === 'true') {
            this.dupeCheckEnabled = true;
        }

        const minimumKeysDupeCheck = parseInt(process.env.MINIMUM_KEYS_DUPE_CHECK);
        if (!isNaN(minimumKeysDupeCheck)) {
            this.minimumKeysDupeCheck = minimumKeysDupeCheck;
        }

        const groups = parseJSON(process.env.GROUPS);
        if (groups !== null && Array.isArray(groups)) {
            groups.forEach(groupID64 => {
                if (!new SteamID(groupID64).isValid()) {
                    throw new Error(`Invalid group SteamID64 "${groupID64}"`);
                }
            });

            this.groups = groups;
        }

        const friendsToKeep = parseJSON(process.env.KEEP).concat(this.bot.getAdmins());
        if (friendsToKeep !== null && Array.isArray(friendsToKeep)) {
            friendsToKeep.forEach(steamID64 => {
                if (!new SteamID(steamID64).isValid()) {
                    throw new Error(`Invalid SteamID64 "${steamID64}"`);
                }
            });

            this.friendsToKeep = friendsToKeep;
        }

        setInterval(() => {
            this.recentlySentMessage = {};
        }, 1000);
    }

    getFriendToKeep(): number {
        return this.friendsToKeep.length;
    }

    getBotSteamID(): SteamID {
        return this.botSteamID;
    }

    hasDupeCheckEnabled(): boolean {
        return this.dupeCheckEnabled;
    }

    getMinimumKeysDupeCheck(): number {
        return this.minimumKeysDupeCheck;
    }

    getCustomGame(): string {
        return this.customGameName;
    }

    getBackpackSlots(): number {
        return this.backpackSlots;
    }

    getBotInfo(): { name: string; avatarURL: string; steamID: string } {
        const name = this.botName;
        const avatarURL = this.botAvatarURL;
        const steamID = this.botSteamID.toString();
        return { name, avatarURL, steamID };
    }

    getAutokeysStatus(): { isActive: boolean; isBuying: boolean; isBanking: boolean } {
        return this.autokeysStatus;
    }

    getUptime(): number {
        return this.uptime;
    }

    onRun(): Promise<{
        loginAttempts?: number[];
        pricelist?: EntryData[];
        loginKey?: string;
        pollData?: PollData;
    }> {
        return Promise.all([
            files.readFile(paths.files.loginKey, false),
            files.readFile(paths.files.pricelist, true),
            files.readFile(paths.files.loginAttempts, true),
            files.readFile(paths.files.pollData, true)
        ]).then(([loginKey, pricelist, loginAttempts, pollData]) => {
            return { loginKey, pricelist, loginAttempts, pollData };
        });
    }

    onReady(): void {
        log.info(
            'TF2Autobot v' +
                process.env.BOT_VERSION +
                ' is ready! ' +
                pluralize('item', this.bot.pricelist.getLength(), true) +
                ' in pricelist, ' +
                pluralize('listing', this.bot.listingManager.listings.length, true) +
                ' on www.backpack.tf (cap: ' +
                this.bot.listingManager.cap +
                ')'
        );

        this.bot.client.gamesPlayed(process.env.ENABLE_ONLY_PLAY_TF2 === 'true' ? 440 : [this.customGameName, 440]);
        this.bot.client.setPersona(SteamUser.EPersonaState.Online);

        // Get Backpack slots and Premium info from backpack.tf
        this.getBPTFAccountInfo();

        // Smelt / combine metal if needed
        this.keepMetalSupply();

        // Craft duplicate weapons
        this.craftDuplicateWeapons();

        // Craft class weapons
        this.classWeaponsTimeout = setTimeout(() => {
            // called after 2 minutes to craft metals and duplicated weapons first.
            this.craftClassWeapons();
        }, 2 * 60 * 1000);

        // Auto sell and buy keys if ref < minimum
        this.autokeys.check();

        this.autokeysStatus = {
            isActive: this.autokeys.isActive,
            isBuying: this.autokeys.status.isBuyingKeys,
            isBanking: this.autokeys.status.isBankingKeys
        };

        // Sort the inventory after crafting / combining metal
        this.sortInventory();

        // Check friend requests that we got while offline
        this.checkFriendRequests();

        // Check group invites that we got while offline
        this.checkGroupInvites();

        // Set up autorelist if enabled in environment variable
        this.bot.listings.setupAutorelist();

        this.botSteamID = this.bot.client.steamID;

        // Check for missing sell listings every 5 minutes, 30 minutes after start
        setTimeout(() => {
            this.autoRefreshListings();
        }, 30 * 6 * 1000);
    }

    onShutdown(): Promise<void> {
        return new Promise(resolve => {
            if (this.bot.listingManager.ready !== true) {
                // We have not set up the listing manager, don't try and remove listings
                return resolve();
            }

            if (process.env.ENABLE_AUTOKEYS === 'true' && this.autokeys.isActive === true) {
                log.debug('Disabling Autokeys and removing key from pricelist...');
                this.autokeys.disable();
            }

            this.bot.listings.removeAll().asCallback(err => {
                if (err) {
                    log.warn('Failed to remove all listings: ', err);
                }

                resolve();
            });
        });
    }

    onLoggedOn(): void {
        if (this.bot.isReady()) {
            this.bot.client.setPersona(SteamUser.EPersonaState.Online);
            this.bot.client.gamesPlayed(process.env.ENABLE_ONLY_PLAY_TF2 === 'true' ? 440 : [this.customGameName, 440]);
        }
    }

    onMessage(steamID: SteamID, message: string): void {
        const steamID64 = steamID.toString();

        if (!this.bot.friends.isFriend(steamID64)) {
            return;
        }

        const friend = this.bot.friends.getFriend(steamID64);

        if (friend === null) {
            log.info(`Message from ${steamID64}: ${message}`);
        } else {
            log.info(`Message from ${friend.player_name} (${steamID64}): ${message}`);
        }

        if (this.recentlySentMessage[steamID64] !== undefined && this.recentlySentMessage[steamID64] >= 1) {
            return;
        }

        this.recentlySentMessage[steamID64] = this.recentlySentMessage[steamID64] + 1;

        this.commands.processMessage(steamID, message);
    }

    onLoginKey(loginKey: string): void {
        log.debug('New login key');

        files.writeFile(paths.files.loginKey, loginKey, false).catch(err => {
            log.warn('Failed to save login key: ', err);
        });
    }

    onLoginError(err: Error): void {
        // @ts-ignore
        if (err.eresult === SteamUser.EResult.InvalidPassword) {
            files.deleteFile(paths.files.loginKey).catch(err => {
                log.warn('Failed to delete login key: ', err);
            });
        }
    }

    onLoginAttempts(attempts: number[]): void {
        files.writeFile(paths.files.loginAttempts, attempts, true).catch(err => {
            log.warn('Failed to save login attempts: ', err);
        });
    }

    onFriendRelationship(steamID: SteamID, relationship: number): void {
        if (relationship === SteamUser.EFriendRelationship.Friend) {
            this.onNewFriend(steamID);
            this.checkFriendsCount(steamID);
        } else if (relationship === SteamUser.EFriendRelationship.RequestRecipient) {
            this.respondToFriendRequest(steamID);
        }
    }

    onGroupRelationship(groupID: SteamID, relationship: number): void {
        log.debug('Group relation changed', { steamID: groupID, relationship: relationship });
        if (relationship === SteamUser.EClanRelationship.Invited) {
            const join = this.groups.includes(groupID.getSteamID64());

            log.info(`Got invited to group ${groupID.getSteamID64()}, ${join ? 'accepting...' : 'declining...'}`);
            this.bot.client.respondToGroupInvite(groupID, this.groups.includes(groupID.getSteamID64()));
        } else if (relationship === SteamUser.EClanRelationship.Member) {
            log.info(`Joined group ${groupID.getSteamID64()}`);
        }
    }

    onBptfAuth(auth: { apiKey: string; accessToken: string }): void {
        const details = Object.assign({ private: true }, auth);

        log.warn('Please add your backpack.tf API key and access token to your environment variables!', details);
    }

    private autoRefreshListings(): void {
        // Automatically check for missing sell listings every 15 minutes
        if (process.env.AUTOBUMP === 'true' && this.isPremium === false) {
            return;
        }

        setInterval(() => {
            log.debug('Running automatic check for missing sell listings...');
            const inventory = this.bot.inventoryManager.getInventory();
            const pricelist = this.bot.pricelist.getPrices().filter(entry => {
                // Filter our pricelist to only the items that the bot currently have.
                return inventory.findBySKU(entry.sku).length > 0;
            });

            if (pricelist.length > 0) {
                log.debug('Checking listings for ' + pluralize('item', pricelist.length, true) + '...');
                this.bot.listings.recursiveCheckPricelistWithDelay(pricelist).asCallback(() => {
                    log.debug('✅ Done checking ' + pluralize('item', pricelist.length, true));
                });
            } else {
                log.debug('❌ Nothing to refresh.');
            }
        }, 15 * 60 * 1000);
    }

    async onNewTradeOffer(
        offer: TradeOffer
    ): Promise<null | {
        action: 'accept' | 'decline' | 'skip';
        reason: string;
        meta?: UnknownDictionary<any>;
    }> {
        offer.log('info', 'is being processed...');

        // Allow sending notifications
        offer.data('notify', true);

        // If crafting class weapons still waiting, cancel it.
        clearTimeout(this.classWeaponsTimeout);

        const ourItems = Inventory.fromItems(
            this.bot.client.steamID === null ? this.botSteamID : this.bot.client.steamID,
            offer.itemsToGive,
            this.bot.manager,
            this.bot.schema
        );

        const theirItems = Inventory.fromItems(offer.partner, offer.itemsToReceive, this.bot.manager, this.bot.schema);

        const items = {
            our: ourItems.getItems(),
            their: theirItems.getItems()
        };

        const exchange = {
            contains: { items: false, metal: false, keys: false },
            our: { value: 0, keys: 0, scrap: 0, contains: { items: false, metal: false, keys: false } },
            their: { value: 0, keys: 0, scrap: 0, contains: { items: false, metal: false, keys: false } }
        };

        const itemsDict = { our: {}, their: {} };

        const states = [false, true];

        let hasInvalidItems = false;

        for (let i = 0; i < states.length; i++) {
            const buying = states[i];
            const which = buying ? 'their' : 'our';

            for (const sku in items[which]) {
                if (!Object.prototype.hasOwnProperty.call(items[which], sku)) {
                    continue;
                }

                if (sku === 'unknown') {
                    // Offer contains an item that is not from TF2
                    hasInvalidItems = true;
                }

                if (sku === '5000;6') {
                    exchange.contains.metal = true;
                    exchange[which].contains.metal = true;
                } else if (sku === '5001;6') {
                    exchange.contains.metal = true;
                    exchange[which].contains.metal = true;
                } else if (sku === '5002;6') {
                    exchange.contains.metal = true;
                    exchange[which].contains.metal = true;
                } else if (sku === '5021;6') {
                    exchange.contains.keys = true;
                    exchange[which].contains.keys = true;
                } else {
                    exchange.contains.items = true;
                    exchange[which].contains.items = true;
                }

                const amount = items[which][sku].length;

                itemsDict[which][sku] = amount;
            }
        }

        offer.data('dict', itemsDict);

        // Always check if trade partner is taking higher value items (such as spelled or strange parts) that are not in our pricelist

        let hasHighValueOur = false;
        const highValuedOur: {
            skus: string[];
            nameWithSpellsOrParts: string[];
        } = {
            skus: [],
            nameWithSpellsOrParts: []
        };

        offer.itemsToGive.forEach(item => {
            let hasSpelled = false;
            const spellNames: string[] = [];

            let hasStrangeParts = false;
            const strangeParts: string[] = [];

            for (let i = 0; i < item.descriptions.length; i++) {
                // Item description value for Spells and Strange Parts.
                // For Spell, example: "Halloween: Voices From Below (spell only active during event)"
                const spell = item.descriptions[i].value;

                // For Strange Parts, example: "(Kills During Halloween: 0)"
                // remove "(" and ": <numbers>)" to get only the part name.
                const parts = item.descriptions[i].value
                    .replace('(', '')
                    .replace(/: \d+\)/g, '')
                    .trim();

                // Description color in Hex Triplet format, example: 7ea9d1
                const color = item.descriptions[i].color;

                // Get strangePartObject and strangePartNames
                const strangePartObject = this.strangeParts();
                const strangePartNames = Object.keys(strangePartObject);

                if (
                    spell.startsWith('Halloween:') &&
                    spell.endsWith('(spell only active during event)') &&
                    color === '7ea9d1'
                ) {
                    // Example: "Halloween: Voices From Below (spell only active during event)"
                    // where "Voices From Below" is the spell name.
                    // Color of this description must be rgb(126, 169, 209) or 7ea9d1
                    // https://www.spycolor.com/7ea9d1#
                    hasSpelled = true;
                    hasHighValueOur = true;
                    // Get the spell name
                    // Starts from "Halloween:" (10), then the whole spell description minus 32 characters
                    // from "(spell only active during event)", and trim any whitespaces.
                    const spellName = spell.substring(10, spell.length - 32).trim();
                    spellNames.push(spellName);
                } else if (
                    (parts === 'Kills' || parts === 'Assists'
                        ? item.type.includes('Strange') && item.type.includes('Points Scored')
                        : strangePartNames.includes(parts)) &&
                    color === '756b5e'
                ) {
                    // If the part name is "Kills" or "Assists", then confirm the item is a cosmetic, not a weapon.
                    // Else, will scan through Strange Parts Object keys in this.strangeParts()
                    // Color of this description must be rgb(117, 107, 94) or 756b5e
                    // https://www.spycolor.com/756b5e#
                    hasStrangeParts = true;
                    hasHighValueOur = true;
                    strangeParts.push(parts);
                }
            }

            if (hasSpelled || hasStrangeParts) {
                const itemSKU = item.getSKU(this.bot.schema);
                highValuedOur.skus.push(itemSKU);

                const itemObj = SKU.fromString(itemSKU);

                // If item is an Unusual, then get itemName from schema.
                const itemName =
                    itemObj.quality === 5 ? this.bot.schema.getName(itemObj, false) : item.market_hash_name;

                let spellOrParts = '';

                if (hasSpelled) {
                    spellOrParts += '\n🎃 Spells: ' + spellNames.join(' + ');
                }

                if (hasStrangeParts) {
                    spellOrParts += '\n🎰 Parts: ' + strangeParts.join(' + ');
                }

                log.debug('info', `${itemName} (${item.assetid})${spellOrParts}`);

                if (
                    process.env.DISABLE_DISCORD_WEBHOOK_TRADE_SUMMARY === 'false' &&
                    process.env.DISCORD_WEBHOOK_TRADE_SUMMARY_URL
                ) {
                    highValuedOur.nameWithSpellsOrParts.push(
                        `[${itemName}](https://backpack.tf/item/${item.assetid})${spellOrParts}`
                    );
                } else {
                    highValuedOur.nameWithSpellsOrParts.push(`${itemName} (${item.assetid})${spellOrParts}`);
                }
            }
        });

        // Check if we are receiving high valued items, if does, then the bot will mention the owner on the Discord Webhook.

        let hasHighValueTheir = false;
        const highValuedTheir: {
            skus: string[];
            nameWithSpellsOrParts: string[];
        } = {
            skus: [],
            nameWithSpellsOrParts: []
        };

        offer.itemsToReceive.forEach(item => {
            let hasSpelled = false;
            const spellNames: string[] = [];

            let hasStrangeParts = false;
            const strangeParts: string[] = [];

            for (let i = 0; i < item.descriptions.length; i++) {
                const spell = item.descriptions[i].value;
                const parts = item.descriptions[i].value
                    .replace('(', '')
                    .replace(/: \d+\)/g, '')
                    .trim();
                const color = item.descriptions[i].color;
                const strangePartObject = this.strangeParts();
                const strangePartNames = Object.keys(strangePartObject);

                if (
                    spell.startsWith('Halloween:') &&
                    spell.endsWith('(spell only active during event)') &&
                    color === '7ea9d1'
                ) {
                    hasSpelled = true;
                    hasHighValueTheir = true;
                    const spellName = spell.substring(10, spell.length - 32).trim();
                    spellNames.push(spellName);
                } else if (
                    (parts === 'Kills' || parts === 'Assists'
                        ? item.type.includes('Strange') && item.type.includes('Points Scored')
                        : strangePartNames.includes(parts)) &&
                    color === '756b5e'
                ) {
                    hasStrangeParts = true;
                    hasHighValueTheir = true;
                    strangeParts.push(parts);
                }
            }

            if (hasSpelled || hasStrangeParts) {
                const itemSKU = item.getSKU(this.bot.schema);
                highValuedTheir.skus.push(itemSKU);

                const itemObj = SKU.fromString(itemSKU);

                // If item is an Unusual, then get itemName from schema.
                const itemName =
                    itemObj.quality === 5 ? this.bot.schema.getName(itemObj, false) : item.market_hash_name;

                let spellOrParts = '';

                if (hasSpelled) {
                    spellOrParts += '\n🎃 Spells: ' + spellNames.join(' + ');
                }

                if (hasStrangeParts) {
                    spellOrParts += '\n🎰 Parts: ' + strangeParts.join(' + ');
                }

                log.debug('info', `${itemName} (${item.assetid})${spellOrParts}`);

                if (
                    process.env.DISABLE_DISCORD_WEBHOOK_TRADE_SUMMARY === 'false' &&
                    process.env.DISCORD_WEBHOOK_TRADE_SUMMARY_URL
                ) {
                    highValuedTheir.nameWithSpellsOrParts.push(
                        `[${itemName}](https://backpack.tf/item/${item.assetid})${spellOrParts}`
                    );
                } else {
                    highValuedTheir.nameWithSpellsOrParts.push(`${itemName} (${item.assetid})${spellOrParts}`);
                }
            }
        });

        // Check if the offer is from an admin
        if (this.bot.isAdmin(offer.partner)) {
            offer.log('trade', `is from an admin, accepting. Summary:\n${offer.summarize(this.bot.schema)}`);
            return {
                action: 'accept',
                reason: 'ADMIN',
                meta: {
                    hasHighValueItems: {
                        our: hasHighValueOur,
                        their: hasHighValueTheir
                    },
                    highValueItems: {
                        our: highValuedOur,
                        their: highValuedTheir
                    }
                }
            };
        }

        if (hasInvalidItems) {
            // Using boolean because items dict always needs to be saved
            offer.log('info', 'contains items not from TF2, declining...');
            return { action: 'decline', reason: '🟨_INVALID_ITEMS_CONTAINS_NON_TF2' };
        }

        const itemsDiff = offer.getDiff();

        const offerMessage = offer.message.toLowerCase();

        const isGift = this.giftWords().some(word => {
            return offerMessage.includes(word);
        });

        if (offer.itemsToGive.length === 0 && isGift) {
            offer.log('trade', `is a gift offer, accepting. Summary:\n${offer.summarize(this.bot.schema)}`);
            return {
                action: 'accept',
                reason: 'GIFT',
                meta: {
                    hasHighValueItems: {
                        our: hasHighValueOur,
                        their: hasHighValueTheir
                    },
                    highValueItems: {
                        our: highValuedOur,
                        their: highValuedTheir
                    }
                }
            };
        } else if (offer.itemsToGive.length === 0 && offer.itemsToReceive.length > 0 && !isGift) {
            if (process.env.ALLOW_GIFT_WITHOUT_NOTE === 'true') {
                offer.log(
                    'info',
                    'is a gift offer without any offer message, but allowed to be accepted, accepting...'
                );
                return {
                    action: 'accept',
                    reason: 'GIFT',
                    meta: {
                        hasHighValueItems: {
                            our: hasHighValueOur,
                            their: hasHighValueTheir
                        },
                        highValueItems: {
                            our: highValuedOur,
                            their: highValuedTheir
                        }
                    }
                };
            } else {
                offer.log('info', 'is a gift offer without any offer message, declining...');
                return { action: 'decline', reason: 'GIFT_NO_NOTE' };
            }
        } else if (offer.itemsToGive.length > 0 && offer.itemsToReceive.length === 0) {
            offer.log('info', 'is taking our items for free, declining...');
            return { action: 'decline', reason: 'CRIME_ATTEMPT' };
        }

        // Check for Dueling Mini-Game and/or Noise maker for 5x/25x Uses only when enabled
        // and decline if not 5x/25x and exist in pricelist

        const checkExist = this.bot.pricelist;

        if (
            process.env.DISABLE_CHECK_USES_DUELING_MINI_GAME === 'false' ||
            process.env.DISABLE_CHECK_USES_NOISE_MAKER === 'false'
        ) {
            let hasNot5Uses = false;
            let hasNot25Uses = false;
            const noiseMakerSKU: string[] = [];

            offer.itemsToReceive.forEach(item => {
                const isDuelingMiniGame = item.market_hash_name === 'Dueling Mini-Game';
                const isNoiseMaker = (this.bot.handler as MyHandler).noiseMakerNames().some(name => {
                    return item.market_hash_name.includes(name);
                });

                if (isDuelingMiniGame && process.env.DISABLE_CHECK_USES_DUELING_MINI_GAME === 'false') {
                    // Check for Dueling Mini-Game for 5x Uses only when enabled
                    for (let i = 0; i < item.descriptions.length; i++) {
                        const descriptionValue = item.descriptions[i].value;
                        const descriptionColor = item.descriptions[i].color;

                        if (
                            !descriptionValue.includes('This is a limited use item. Uses: 5') &&
                            descriptionColor === '00a000'
                        ) {
                            hasNot5Uses = true;
                            log.debug('info', `Dueling Mini-Game (${item.assetid}) is not 5 uses.`);
                            break;
                        }
                    }
                } else if (isNoiseMaker && process.env.DISABLE_CHECK_USES_NOISE_MAKER === 'false') {
                    // Check for Noise Maker for 25x Uses only when enabled
                    for (let i = 0; i < item.descriptions.length; i++) {
                        const descriptionValue = item.descriptions[i].value;
                        const descriptionColor = item.descriptions[i].color;

                        if (
                            !descriptionValue.includes('This is a limited use item. Uses: 25') &&
                            descriptionColor === '00a000'
                        ) {
                            hasNot25Uses = true;
                            noiseMakerSKU.push(item.getSKU(this.bot.schema));

                            log.debug('info', `${item.market_hash_name} (${item.assetid}) is not 25 uses.`);
                            break;
                        }
                    }
                }
            });

            if (hasNot5Uses && checkExist.getPrice('241;6', true) !== null) {
                // Dueling Mini-Game: Only decline if exist in pricelist
                offer.log('info', 'contains Dueling Mini-Game that does not have 5 uses.');
                return { action: 'decline', reason: 'DUELING_NOT_5_USES' };
            }

            const isHasNoiseMaker = noiseMakerSKU.some(sku => {
                return checkExist.getPrice(sku, true) !== null;
            });

            if (hasNot25Uses && isHasNoiseMaker) {
                // Noise Maker: Only decline if exist in pricelist
                offer.log('info', 'contains Noice Maker that does not have 25 uses.');
                return { action: 'decline', reason: 'NOISE_MAKER_NOT_25_USES' };
            }
        }

        const isInPricelist =
            highValuedOur.skus.length > 0 // Only check if this not empty
                ? highValuedOur.skus.some(sku => {
                      return checkExist.getPrice(sku, false) !== null; // Return true if exist in pricelist, enabled or not.
                  })
                : null;

        if (hasHighValueOur && isInPricelist === false) {
            // Decline trade that offer overpay on high valued (spelled) items that are not in our pricelist.
            offer.log('info', 'contains higher value item on our side that is not in our pricelist.');

            // Inform admin via Steam Chat or Discord Webhook Something Wrong Alert.
            if (
                process.env.DISABLE_DISCORD_WEBHOOK_SOMETHING_WRONG_ALERT === 'false' &&
                process.env.DISCORD_WEBHOOK_SOMETHING_WRONG_ALERT_URL
            ) {
                this.discord.sendAlert('highValue', null, null, null, highValuedOur.nameWithSpellsOrParts);
            } else {
                this.bot.messageAdmins(
                    `Someone is attempting to purchase a high valued item that you own but is not in your pricelist:\n- ${highValuedOur.nameWithSpellsOrParts.join(
                        '\n\n- '
                    )}`,
                    []
                );
            }

            return {
                action: 'decline',
                reason: 'HIGH_VALUE_ITEMS_NOT_SELLING',
                meta: {
                    highValueName: highValuedOur.nameWithSpellsOrParts
                }
            };
        }

        const manualReviewEnabled = process.env.ENABLE_MANUAL_REVIEW !== 'false';

        const itemPrices = {};

        const keyPrice = this.bot.pricelist.getKeyPrice();

        let hasOverstock = false;

        let hasUnderstock = false;

        // A list of things that is wrong about the offer and other information
        const wrongAboutOffer: (
            | {
                  reason: '🟦_OVERSTOCKED';
                  sku: string;
                  buying: boolean;
                  diff: number;
                  amountCanTrade: number;
              }
            | {
                  reason: '🟩_UNDERSTOCKED';
                  sku: string;
                  selling: boolean;
                  diff: number;
                  amountCanTrade: number;
              }
            | {
                  reason: '🟨_INVALID_ITEMS';
                  sku: string;
                  buying: boolean;
                  amount: number;
                  price: string;
              }
            | {
                  reason: '🟥_INVALID_VALUE';
                  our: number;
                  their: number;
              }
            | {
                  reason: '🟪_DUPE_CHECK_FAILED';
                  withError: boolean;
                  assetid: string | string[];
                  sku: string | string[];
                  error?: string;
              }
            | {
                  reason: '🟫_DUPED_ITEMS';
                  assetid: string;
                  sku: string;
              }
            | {
                  reason: '⬜_ESCROW_CHECK_FAILED';
                  error?: string;
              }
            | {
                  reason: '⬜_BANNED_CHECK_FAILED';
                  error?: string;
              }
        )[] = [];

        let assetidsToCheck: string[] = [];
        let skuToCheck: string[] = [];
        let hasNoPrice = false;

        for (let i = 0; i < states.length; i++) {
            const buying = states[i];
            const which = buying ? 'their' : 'our';
            const intentString = buying ? 'buy' : 'sell';
            const craft = this.weapons().craftAll;
            const uncraft = this.weapons().uncraftAll;

            for (const sku in items[which]) {
                if (!Object.prototype.hasOwnProperty.call(items[which], sku)) {
                    continue;
                }

                const assetids = items[which][sku];
                const amount = assetids.length;

                if (sku === '5000;6') {
                    exchange[which].value += amount;
                    exchange[which].scrap += amount;
                } else if (sku === '5001;6') {
                    const value = 3 * amount;
                    exchange[which].value += value;
                    exchange[which].scrap += value;
                } else if (sku === '5002;6') {
                    const value = 9 * amount;
                    exchange[which].value += value;
                    exchange[which].scrap += value;
                } else if (
                    (craft.includes(sku) || uncraft.includes(sku)) &&
                    process.env.DISABLE_CRAFTWEAPON_AS_CURRENCY !== 'true' &&
                    this.bot.pricelist.getPrice(sku, true) === null
                ) {
                    const value = 0.5 * amount;
                    exchange[which].value += value;
                    exchange[which].scrap += value;
                } else {
                    const match = this.bot.pricelist.getPrice(sku, true);
                    const notIncludeCraftweapon =
                        process.env.DISABLE_CRAFTWEAPON_AS_CURRENCY !== 'true'
                            ? !(craft.includes(sku) || uncraft.includes(sku))
                            : true;

                    // TODO: Go through all assetids and check if the item is being sold for a specific price

                    if (match !== null && (sku !== '5021;6' || !exchange.contains.items)) {
                        // If we found a matching price and the item is not a key, or the we are not trading items (meaning that we are trading keys) then add the price of the item

                        // Add value of items
                        exchange[which].value += match[intentString].toValue(keyPrice.metal) * amount;
                        exchange[which].keys += match[intentString].keys * amount;
                        exchange[which].scrap += Currencies.toScrap(match[intentString].metal) * amount;

                        itemPrices[match.sku] = {
                            buy: match.buy,
                            sell: match.sell
                        };

                        // Check stock limits (not for keys)
                        const diff = itemsDiff[sku];

                        const isBuying = diff > 0; // is buying if true.
                        const amountCanTrade = this.bot.inventoryManager.amountCanTrade(sku, isBuying); // return a number

                        if (diff !== 0 && sku !== '5021;6' && amountCanTrade < diff && notIncludeCraftweapon) {
                            // User is offering too many
                            hasOverstock = true;

                            wrongAboutOffer.push({
                                reason: '🟦_OVERSTOCKED',
                                sku: sku,
                                buying: isBuying,
                                diff: diff,
                                amountCanTrade: amountCanTrade
                            });

                            this.bot.listings.checkBySKU(match.sku);
                        }

                        if (
                            diff !== 0 &&
                            !isBuying &&
                            sku !== '5021;6' &&
                            amountCanTrade < Math.abs(diff) &&
                            notIncludeCraftweapon
                        ) {
                            // User is taking too many
                            hasUnderstock = true;

                            wrongAboutOffer.push({
                                reason: '🟩_UNDERSTOCKED',
                                sku: sku,
                                selling: !isBuying,
                                diff: diff,
                                amountCanTrade: amountCanTrade
                            });

                            this.bot.listings.checkBySKU(match.sku);
                        }

                        const buyPrice = match.buy.toValue(keyPrice.metal);
                        const sellPrice = match.sell.toValue(keyPrice.metal);
                        const minimumKeysDupeCheck = this.minimumKeysDupeCheck * keyPrice.toValue();

                        if (
                            buying && // check only items on their side
                            (buyPrice > minimumKeysDupeCheck || sellPrice > minimumKeysDupeCheck)
                            // if their side contains invalid_items, will use our side value
                        ) {
                            skuToCheck = skuToCheck.concat(sku);
                            assetidsToCheck = assetidsToCheck.concat(assetids);
                        }
                    } else if (sku === '5021;6' && exchange.contains.items) {
                        // Offer contains keys and we are not trading keys, add key value
                        exchange[which].value += keyPrice.toValue() * amount;
                        exchange[which].keys += amount;
                    } else if ((match === null && notIncludeCraftweapon) || match.intent === (buying ? 1 : 0)) {
                        // Offer contains an item that we are not trading
                        hasInvalidItems = true;

                        await sleepasync().Promise.sleep(1 * 1000);
                        const price = await this.bot.pricelist.getPricesTF(sku);

                        const item = SKU.fromString(sku);

                        // "match" will return null if the item is not enabled
                        // define "recheckMatch" with onlyEnabled = false
                        const recheckMatch = this.bot.pricelist.getPrice(sku, false);

                        // If recheckMatch is not null, then check the enabled key (most likely false here),
                        // else means the item is truly not in pricelist and make "isCanBePriced" true
                        const isCanBePriced = recheckMatch !== null ? recheckMatch.enabled : true;

                        let itemSuggestedValue;

                        if (price === null) {
                            itemSuggestedValue = 'No price';
                            hasNoPrice = true;
                        } else {
                            price.buy = new Currencies(price.buy);
                            price.sell = new Currencies(price.sell);

                            if (
                                process.env.DISABLE_GIVE_PRICE_TO_INVALID_ITEMS === 'false' &&
                                item.wear === null &&
                                isCanBePriced
                            ) {
                                // if DISABLE_GIVE_PRICE_TO_INVALID_ITEMS is set to false (enable) and items is not skins/war paint,
                                // and the item is not enabled=false,
                                // then give that item price and include in exchange
                                exchange[which].value += price[intentString].toValue(keyPrice.metal) * amount;
                                exchange[which].keys += price[intentString].keys * amount;
                                exchange[which].scrap += Currencies.toScrap(price[intentString].metal) * amount;
                            }
                            const valueInRef = {
                                buy: Currencies.toRefined(price['buy'].toValue(keyPrice.metal)),
                                sell: Currencies.toRefined(price['sell'].toValue(keyPrice.metal))
                            };

                            itemSuggestedValue =
                                (intentString === 'buy' ? valueInRef.buy : valueInRef.sell) >= keyPrice.metal
                                    ? `${valueInRef.buy.toString()} ref (${price['buy'].toString()})` +
                                      ` / ${valueInRef.sell.toString()} ref (${price['sell'].toString()})`
                                    : `${price['buy'].toString()} / ${price['sell'].toString()}`;
                        }

                        wrongAboutOffer.push({
                            reason: '🟨_INVALID_ITEMS',
                            sku: sku,
                            buying: buying,
                            amount: amount,
                            price: itemSuggestedValue
                        });
                    }
                }
            }
        }

        // Doing this so that the prices will always be displayed as only metal
        if (process.env.ENABLE_SHOW_ONLY_METAL === 'true') {
            exchange.our.scrap += exchange.our.keys * keyPrice.toValue();
            exchange.our.keys = 0;
            exchange.their.scrap += exchange.their.keys * keyPrice.toValue();
            exchange.their.keys = 0;
        }

        offer.data('value', {
            our: {
                total: exchange.our.value,
                keys: exchange.our.keys,
                metal: Currencies.toRefined(exchange.our.scrap)
            },
            their: {
                total: exchange.their.value,
                keys: exchange.their.keys,
                metal: Currencies.toRefined(exchange.their.scrap)
            },
            rate: keyPrice.metal
        });

        offer.data('prices', itemPrices);

        if (exchange.contains.metal && !exchange.contains.keys && !exchange.contains.items) {
            // Offer only contains metal
            offer.log('info', 'only contains metal, declining...');
            return { action: 'decline', reason: 'ONLY_METAL' };
        } else if (exchange.contains.keys && !exchange.contains.items) {
            // Offer is for trading keys, check if we are trading them
            const priceEntry = this.bot.pricelist.getPrice('5021;6', true);
            if (priceEntry === null) {
                // We are not trading keys
                offer.log('info', 'we are not trading keys, declining...');
                this.bot.listings.checkBySKU('5021;6');
                return { action: 'decline', reason: 'NOT_TRADING_KEYS' };
            } else if (exchange.our.contains.keys && priceEntry.intent !== 1 && priceEntry.intent !== 2) {
                // We are not selling keys
                offer.log('info', 'we are not selling keys, declining...');
                this.bot.listings.checkBySKU('5021;6');
                return { action: 'decline', reason: 'NOT_SELLING_KEYS' };
            } else if (exchange.their.contains.keys && priceEntry.intent !== 0 && priceEntry.intent !== 2) {
                // We are not buying keys
                offer.log('info', 'we are not buying keys, declining...');
                this.bot.listings.checkBySKU('5021;6');
                return { action: 'decline', reason: 'NOT_BUYING_KEYS' };
            } else {
                // Check overstock / understock on keys
                const diff = itemsDiff['5021;6'];
                // If the diff is greater than 0 then we are buying, less than is selling
                this.isTradingKeys = true;

                const isBuying = diff > 0;
                const amountCanTrade = this.bot.inventoryManager.amountCanTrade('5021;6', isBuying);

                if (diff !== 0 && amountCanTrade < diff) {
                    // User is offering too many
                    hasOverstock = true;
                    wrongAboutOffer.push({
                        reason: '🟦_OVERSTOCKED',
                        sku: '5021;6',
                        buying: isBuying,
                        diff: diff,
                        amountCanTrade: amountCanTrade
                    });

                    this.bot.listings.checkBySKU('5021;6');
                }

                const isNotAcceptUnderstocked = process.env.AUTOKEYS_ACCEPT_UNDERSTOCKED !== 'true';

                if (diff !== 0 && !isBuying && amountCanTrade < Math.abs(diff) && isNotAcceptUnderstocked) {
                    // User is taking too many
                    hasUnderstock = true;

                    wrongAboutOffer.push({
                        reason: '🟩_UNDERSTOCKED',
                        sku: '5021;6',
                        selling: !isBuying,
                        diff: diff,
                        amountCanTrade: amountCanTrade
                    });

                    this.bot.listings.checkBySKU('5021;6');
                }
            }
        }

        const exceptionSKU = this.invalidValueExceptionSKU;
        const itemsList = this.itemList(offer);
        const ourItemsSKU = itemsList.our;
        const theirItemsSKU = itemsList.their;

        const isOurItems = exceptionSKU.some(fromEnv => {
            return ourItemsSKU.some(ourItemSKU => {
                return ourItemSKU.includes(fromEnv);
            });
        });

        const isThierItems = exceptionSKU.some(fromEnv => {
            return theirItemsSKU.some(theirItemSKU => {
                return theirItemSKU.includes(fromEnv);
            });
        });

        const isExcept = isOurItems || isThierItems;
        const exceptionValue = this.invalidValueException;

        let hasInvalidValue = false;
        if (exchange.our.value > exchange.their.value) {
            if (!isExcept || (isExcept && exchange.our.value - exchange.their.value >= exceptionValue)) {
                // Check if the values are correct and is not include the exception sku
                // OR include the exception sku but the invalid value is more than or equal to exception value
                hasInvalidValue = true;
                this.hasInvalidValueException = false;
                wrongAboutOffer.push({
                    reason: '🟥_INVALID_VALUE',
                    our: exchange.our.value,
                    their: exchange.their.value
                });
            } else if (isExcept && exchange.our.value - exchange.their.value < exceptionValue) {
                log.info(
                    `Contains ${exceptionSKU.join(' or ')} and difference is ${Currencies.toRefined(
                        exchange.our.value - exchange.their.value
                    )} ref which is less than your exception value of ${Currencies.toRefined(
                        exceptionValue
                    )} ref. Accepting/checking for other reasons...`
                );
                this.hasInvalidValueException = true;
            }
        }

        if (!manualReviewEnabled) {
            if (hasOverstock) {
                offer.log('info', 'is offering too many, declining...');

                const reasons = wrongAboutOffer.map(wrong => wrong.reason);
                const uniqueReasons = reasons.filter(reason => reasons.includes(reason));

                return {
                    action: 'decline',
                    reason: '🟦_OVERSTOCKED',
                    meta: {
                        uniqueReasons: uniqueReasons,
                        reasons: wrongAboutOffer
                    }
                };
            }

            if (hasUnderstock) {
                offer.log('info', 'is taking too many, declining...');

                const reasons = wrongAboutOffer.map(wrong => wrong.reason);
                const uniqueReasons = reasons.filter(reason => reasons.includes(reason));

                return {
                    action: 'decline',
                    reason: '🟩_UNDERSTOCKED',
                    meta: {
                        uniqueReasons: uniqueReasons,
                        reasons: wrongAboutOffer
                    }
                };
            }

            if (hasInvalidValue) {
                // We are offering more than them, decline the offer
                offer.log('info', 'is not offering enough, declining...');

                const reasons = wrongAboutOffer.map(wrong => wrong.reason);
                const uniqueReasons = reasons.filter(reason => reasons.includes(reason));

                return {
                    action: 'decline',
                    reason: '🟥_INVALID_VALUE',
                    meta: {
                        uniqueReasons: uniqueReasons,
                        reasons: wrongAboutOffer
                    }
                };
            }
        }

        if (exchange.our.value < exchange.their.value && process.env.ALLOW_OVERPAY === 'false') {
            offer.log('info', 'is offering more than needed, declining...');
            return { action: 'decline', reason: 'OVERPAY' };
        }

        // TODO: If we are receiving items, mark them as pending and use it to check overstock / understock for new offers

        offer.log('info', 'checking escrow...');

        try {
            const hasEscrow = await this.bot.checkEscrow(offer);

            if (hasEscrow) {
                offer.log('info', 'would be held if accepted, declining...');
                return { action: 'decline', reason: 'ESCROW' };
            }
        } catch (err) {
            log.warn('Failed to check escrow: ', err);
            wrongAboutOffer.push({
                reason: '⬜_ESCROW_CHECK_FAILED'
            });
            const reasons = wrongAboutOffer.map(wrong => wrong.reason);
            const uniqueReasons = reasons.filter(reason => reasons.includes(reason));

            return {
                action: 'skip',
                reason: '⬜_ESCROW_CHECK_FAILED',
                meta: {
                    uniqueReasons: uniqueReasons,
                    reasons: wrongAboutOffer
                }
            };
        }

        offer.log('info', 'checking bans...');

        try {
            const isBanned = await this.bot.checkBanned(offer.partner.getSteamID64());

            if (isBanned) {
                offer.log('info', 'partner is banned in one or more communities, declining...');
                return { action: 'decline', reason: 'BANNED' };
            }
        } catch (err) {
            log.warn('Failed to check banned: ', err);
            wrongAboutOffer.push({
                reason: '⬜_BANNED_CHECK_FAILED'
            });
            const reasons = wrongAboutOffer.map(wrong => wrong.reason);
            const uniqueReasons = reasons.filter(reason => reasons.includes(reason));

            return {
                action: 'skip',
                reason: '⬜_BANNED_CHECK_FAILED',
                meta: {
                    uniqueReasons: uniqueReasons,
                    reasons: wrongAboutOffer
                }
            };
        }

        if (this.dupeCheckEnabled && assetidsToCheck.length > 0) {
            offer.log('info', 'checking ' + pluralize('item', assetidsToCheck.length, true) + ' for dupes...');
            const inventory = new TF2Inventory(offer.partner, this.bot.manager);

            const requests = assetidsToCheck.map(assetid => {
                return (callback: (err: Error | null, result: boolean | null) => void): void => {
                    log.debug('Dupe checking ' + assetid + '...');
                    Promise.resolve(inventory.isDuped(assetid)).asCallback((err, result) => {
                        log.debug('Dupe check for ' + assetid + ' done');
                        callback(err, result);
                    });
                };
            });

            try {
                const result: (boolean | null)[] = await Promise.fromCallback(callback => {
                    async.series(requests, callback);
                });

                log.debug('Got result from dupe checks on ' + assetidsToCheck.join(', '), { result: result });

                // Decline by default
                const declineDupes = process.env.DECLINE_DUPES !== 'false';

                for (let i = 0; i < result.length; i++) {
                    if (result[i] === true) {
                        // Found duped item
                        if (declineDupes) {
                            // Offer contains duped items, decline it
                            return {
                                action: 'decline',
                                reason: '🟫_DUPED_ITEMS',
                                meta: { assetids: assetidsToCheck, sku: skuToCheck, result: result }
                            };
                        } else {
                            // Offer contains duped items but we don't decline duped items, instead add it to the wrong about offer list and continue
                            wrongAboutOffer.push({
                                reason: '🟫_DUPED_ITEMS',
                                assetid: assetidsToCheck[i],
                                sku: skuToCheck[i]
                            });
                        }
                    } else if (result[i] === null) {
                        // Could not determine if the item was duped, make the offer be pending for review
                        wrongAboutOffer.push({
                            reason: '🟪_DUPE_CHECK_FAILED',
                            withError: false,
                            assetid: assetidsToCheck[i],
                            sku: skuToCheck[i]
                        });
                    }
                }
            } catch (err) {
                log.warn('Failed dupe check on ' + assetidsToCheck.join(', ') + ': ' + err.message);
                wrongAboutOffer.push({
                    reason: '🟪_DUPE_CHECK_FAILED',
                    withError: true,
                    assetid: assetidsToCheck,
                    sku: skuToCheck,
                    error: err.message
                });
            }
        }

        // TO DO: Counter offer?

        if (wrongAboutOffer.length !== 0) {
            const reasons = wrongAboutOffer.map(wrong => wrong.reason);
            const uniqueReasons = reasons.filter(reason => reasons.includes(reason));

            const isInvalidValue = uniqueReasons.includes('🟥_INVALID_VALUE');
            const isInvalidItem = uniqueReasons.includes('🟨_INVALID_ITEMS');
            const isOverstocked = uniqueReasons.includes('🟦_OVERSTOCKED');
            const isUnderstocked = uniqueReasons.includes('🟩_UNDERSTOCKED');
            const isDupedItem = uniqueReasons.includes('🟫_DUPED_ITEMS');
            const isDupedCheckFailed = uniqueReasons.includes('🟪_DUPE_CHECK_FAILED');

            const canAcceptInvalidItemsOverpay = process.env.DISABLE_ACCEPT_INVALID_ITEMS_OVERPAY !== 'true';
            const canAcceptOverstockedOverpay = process.env.DISABLE_ACCEPT_OVERSTOCKED_OVERPAY === 'false';
            const canAcceptUnderstockedOverpay = process.env.DISABLE_ACCEPT_UNDERSTOCKED_OVERPAY === 'false';

            // accepting 🟨_INVALID_ITEMS overpay

            const isAcceptInvalidItems =
                isInvalidItem &&
                canAcceptInvalidItemsOverpay &&
                (exchange.our.value < exchange.their.value ||
                    (exchange.our.value === exchange.their.value && hasNoPrice)) &&
                (isOverstocked ? (canAcceptOverstockedOverpay ? true : false) : true) &&
                (isUnderstocked ? (canAcceptUnderstockedOverpay ? true : false) : true);

            // accepting 🟦_OVERSTOCKED overpay

            const isAcceptOverstocked =
                isOverstocked &&
                canAcceptOverstockedOverpay &&
                exchange.our.value < exchange.their.value &&
                (isInvalidItem ? (canAcceptInvalidItemsOverpay ? true : false) : true) &&
                (isUnderstocked ? (canAcceptUnderstockedOverpay ? true : false) : true);

            // accepting 🟩_UNDERSTOCKED overpay

            const isAcceptUnderstocked =
                isUnderstocked &&
                canAcceptUnderstockedOverpay &&
                exchange.our.value < exchange.their.value &&
                (isInvalidItem ? (canAcceptInvalidItemsOverpay ? true : false) : true) &&
                (isOverstocked ? (canAcceptOverstockedOverpay ? true : false) : true);

            if (
                (isAcceptInvalidItems || isAcceptOverstocked || isAcceptUnderstocked) &&
                exchange.our.value !== 0 &&
                !(isInvalidValue || isDupedItem || isDupedCheckFailed)
            ) {
                // if the offer is Invalid_items/over/understocked and accepting overpay enabled, but the offer is not
                // includes Invalid_value, duped or duped check failed, true for acceptTradeCondition and our side not empty,
                // accept the trade.
                offer.log(
                    'trade',
                    `contains INVALID_ITEMS/OVERSTOCKED/UNDERSTOCKED, but offer value is greater or equal, accepting. Summary:\n${offer.summarize(
                        this.bot.schema
                    )}`
                );

                const isManyItems = offer.itemsToGive.length + offer.itemsToReceive.length > 50;

                if (isManyItems) {
                    this.bot.sendMessage(
                        offer.partner,
                        'I have accepted your offer. The trade may take a while to finalize due to it being a large offer.' +
                            ' If the trade does not finalize after 5-10 minutes had passed, please send your offer again, or add me and use the !sell/!sellcart or !buy/!buycart command.'
                    );
                } else {
                    this.bot.sendMessage(
                        offer.partner,
                        'I have accepted your offer. The trade should be finalized shortly.' +
                            ' If the trade does not finalize after 1-2 minutes had passed, please send your offer again, or add me and use the !sell/!sellcart or !buy/!buycart command.'
                    );
                }

                return {
                    action: 'accept',
                    reason: 'VALID_WITH_OVERPAY',
                    meta: {
                        uniqueReasons: uniqueReasons,
                        reasons: wrongAboutOffer,
                        hasHighValueItems: {
                            our: hasHighValueOur,
                            their: hasHighValueTheir
                        },
                        highValueItems: {
                            our: highValuedOur,
                            their: highValuedTheir
                        }
                    }
                };
            } else if (
                process.env.DISABLE_AUTO_DECLINE_INVALID_VALUE !== 'true' &&
                isInvalidValue &&
                !(isUnderstocked || isInvalidItem || isOverstocked || isDupedItem || isDupedCheckFailed) &&
                this.hasInvalidValueException === false
            ) {
                // If only INVALID_VALUE and did not matched exception value, will just decline the trade.
                return { action: 'decline', reason: 'ONLY_INVALID_VALUE' };
            } else if (
                process.env.DISABLE_AUTO_DECLINE_OVERSTOCKED === 'false' &&
                isOverstocked &&
                !(isInvalidItem || isDupedItem || isDupedCheckFailed)
            ) {
                // If only OVERSTOCKED and Auto-decline OVERSTOCKED enabled, will just decline the trade.
                return { action: 'decline', reason: 'ONLY_OVERSTOCKED' };
            } else if (
                process.env.DISABLE_AUTO_DECLINE_UNDERSTOCKED === 'false' &&
                isUnderstocked &&
                !(isInvalidItem || isDupedItem || isDupedCheckFailed)
            ) {
                // If only UNDERSTOCKED and Auto-decline UNDERSTOCKED enabled, will just decline the trade.
                return { action: 'decline', reason: 'ONLY_UNDERSTOCKED' };
            } else {
                offer.log('info', `offer needs review (${uniqueReasons.join(', ')}), skipping...`);
                const reviewMeta = {
                    uniqueReasons: uniqueReasons,
                    reasons: wrongAboutOffer,
                    hasHighValueItems: {
                        our: hasHighValueOur,
                        their: hasHighValueTheir
                    },
                    highValueItems: {
                        our: highValuedOur,
                        their: highValuedTheir
                    }
                };

                offer.data('reviewMeta', reviewMeta);

                return {
                    action: 'skip',
                    reason: 'REVIEW',
                    meta: reviewMeta
                };
            }
        }

        offer.log('trade', `accepting. Summary:\n${offer.summarize(this.bot.schema)}`);

        const isManyItems = offer.itemsToGive.length + offer.itemsToReceive.length > 50;

        if (isManyItems) {
            this.bot.sendMessage(
                offer.partner,
                'I have accepted your offer. The trade may take a while to finalize due to it being a large offer.' +
                    ' If the trade does not finalize after 5-10 minutes had passed, please send your offer again, or add me and use the !sell/!sellcart or !buy/!buycart command.'
            );
        } else {
            this.bot.sendMessage(
                offer.partner,
                'I have accepted your offer. The trade will be finalized in shortly.' +
                    ' If the trade does not finalize after 1-2 minutes had passed, please send your offer again, or add me and use the !sell/!sellcart or !buy/!buycart command.'
            );
        }

        return {
            action: 'accept',
            reason: 'VALID',
            meta: {
                hasHighValueItems: {
                    our: hasHighValueOur,
                    their: hasHighValueTheir
                },
                highValueItems: {
                    our: highValuedOur,
                    their: highValuedTheir
                }
            }
        };
    }

    // TODO: checkBanned and checkEscrow are copied from UserCart, don't duplicate them

    onTradeOfferChanged(offer: TradeOffer, oldState: number): void {
        // Not sure if it can go from other states to active
        if (oldState === TradeOfferManager.ETradeOfferState.Accepted) {
            offer.data('switchedState', oldState);
        }

        let hasHighValueOur = false;
        let hasHighValueTheir = false;
        const theirHighValuedItems: string[] = [];

        const handledByUs = offer.data('handledByUs') === true;
        const notify = offer.data('notify') === true;

        if (handledByUs && offer.data('switchedState') !== offer.state) {
            if (notify) {
                if (offer.state === TradeOfferManager.ETradeOfferState.Accepted) {
                    this.bot.sendMessage(
                        offer.partner,
                        process.env.CUSTOM_SUCCESS_MESSAGE
                            ? process.env.CUSTOM_SUCCESS_MESSAGE
                            : '/pre ✅ Success! The offer went through successfully.'
                    );
                } else if (offer.state === TradeOfferManager.ETradeOfferState.InEscrow) {
                    this.bot.sendMessage(
                        offer.partner,
                        '✅ Success! The offer has gone through successfully, but you will receive your items after several days. ' +
                            'To prevent this from happening in the future, please enable Steam Guard Mobile Authenticator.' +
                            '\nRead:\n' +
                            '• Steam Guard Mobile Authenticator - https://support.steampowered.com/kb_article.php?ref=8625-WRAH-9030' +
                            '\n• How to set up the Steam Guard Mobile Authenticator - https://support.steampowered.com/kb_article.php?ref=4440-RTUI-9218'
                    );
                } else if (offer.state === TradeOfferManager.ETradeOfferState.Declined) {
                    const offerReason: { reason: string; meta: UnknownDictionary<any> } = offer.data('action');
                    const keyPrices = this.bot.pricelist.getKeyPrices();
                    const value = this.valueDiff(offer, keyPrices);
                    const manualReviewDisabled = process.env.ENABLE_MANUAL_REVIEW === 'false';

                    let reasonForInvalidValue = false;
                    let reason: string;
                    if (!offerReason) {
                        reason = '';
                    } else if (offerReason.reason === 'GIFT_NO_NOTE') {
                        reason = `the offer you've sent is an empty offer on my side without any offer message. If you wish to give it as a gift, please include "gift" in the offer message. Thank you.`;
                    } else if (offerReason.reason === 'CRIME_ATTEMPT') {
                        reason = "you're taking free items. No.";
                    } else if (offerReason.reason === 'DUELING_NOT_5_USES') {
                        reason = 'your offer contains a Dueling Mini-Game that does not have 5 uses.';
                    } else if (offerReason.reason === 'NOISE_MAKER_NOT_25_USES') {
                        reason = 'your offer contains a Noise Maker that does not have 25 uses.';
                    } else if (offerReason.reason === 'HIGH_VALUE_ITEMS_NOT_SELLING') {
                        reason = `you're attempting to purchase ${offerReason.meta.highValueName.join(
                            ', '
                        )}, but I am not selling it right now.`;
                    } else if (offerReason.reason === 'NOT_TRADING_KEYS') {
                        reason =
                            'I am no longer trading keys. You can confirm this by typing "!price Mann Co. Supply Crate Key" or "!autokeys".';
                    } else if (offerReason.reason === 'NOT_SELLING_KEYS') {
                        reason =
                            'I am no longer selling keys. You can confirm this by typing "!price Mann Co. Supply Crate Key" or "!autokeys".';
                    } else if (offerReason.reason === 'NOT_BUYING_KEYS') {
                        reason =
                            'I am no longer buying keys. You can confirm this by typing "!price Mann Co. Supply Crate Key" or "!autokeys".';
                    } else if (offerReason.reason === 'BANNED') {
                        reason =
                            "you're currently banned on backpack.tf or labeled as a scammer on steamrep.com or another community.";
                    } else if (offerReason.reason === 'ESCROW') {
                        reason =
                            'I do not accept escrow (trade holds). To prevent this from happening in the future, please enable Steam Guard Mobile Authenticator.' +
                            '\nRead:\n' +
                            '• Steam Guard Mobile Authenticator - https://support.steampowered.com/kb_article.php?ref=8625-WRAH-9030' +
                            '\n• How to set up Steam Guard Mobile Authenticator - https://support.steampowered.com/kb_article.php?ref=4440-RTUI-9218';
                    } else if (
                        offerReason.reason === 'ONLY_INVALID_VALUE' ||
                        (offerReason.reason === '🟥_INVALID_VALUE' && manualReviewDisabled)
                    ) {
                        reasonForInvalidValue = true;
                        reason =
                            "you've sent a trade with an invalid value (your side and my side do not hold equal value).";
                    } else if (
                        offerReason.reason === 'ONLY_OVERSTOCKED' ||
                        (offerReason.reason === '🟦_OVERSTOCKED' && manualReviewDisabled)
                    ) {
                        reasonForInvalidValue = value.diffRef !== 0 ? true : false;
                        reason = "you're attempting to sell item(s) that I can't buy more of.";
                    } else if (
                        offerReason.reason === 'ONLY_UNDERSTOCKED' ||
                        (offerReason.reason === '🟩_UNDERSTOCKED' && manualReviewDisabled)
                    ) {
                        reasonForInvalidValue = value.diffRef !== 0 ? true : false;
                        reason = "you're attempting to purchase item(s) that I can't sell more of.";
                    } else if (offerReason.reason === '🟫_DUPED_ITEMS') {
                        reason = "I don't accept duped items.";
                    } else {
                        reason = '';
                    }

                    const invalidValueSummary =
                        '\n\nSummary:\n' +
                        offer
                            .summarize(this.bot.schema)
                            .replace('Asked', '  My side')
                            .replace('Offered', 'Your side') +
                        "\n[You're missing: " +
                        (value.diffRef > keyPrices.sell.toValue() ? `${value.diffKey}]` : `${value.diffRef} ref]`) +
                        `${
                            process.env.AUTO_DECLINE_INVALID_VALUE_NOTE
                                ? '\n\nNote from owner: ' + process.env.AUTO_DECLINE_INVALID_VALUE_NOTE
                                : ''
                        }`;

                    this.bot.sendMessage(
                        offer.partner,
                        process.env.CUSTOM_DECLINED_MESSAGE
                            ? process.env.CUSTOM_DECLINED_MESSAGE.replace(/%reason%/g, reason).replace(
                                  /%invalid_value_summary%/g,
                                  invalidValueSummary
                              )
                            : `/pre ❌ Ohh nooooes! The offer is no longer available. Reason: The offer has been declined${
                                  reason ? ` because ${reason}` : '.'
                              }` + (reasonForInvalidValue ? invalidValueSummary : '')
                    );
                } else if (offer.state === TradeOfferManager.ETradeOfferState.Canceled) {
                    let reason: string;

                    if (offer.data('canceledByUser') === true) {
                        reason = 'Offer was canceled by user';
                    } else if (oldState === TradeOfferManager.ETradeOfferState.CreatedNeedsConfirmation) {
                        reason = 'Failed to accept mobile confirmation';
                    } else {
                        reason =
                            "The offer has been active for a while. If the offer was just created, this is likely an issue on Steam's end. Please try again later.";
                    }

                    this.bot.sendMessage(
                        offer.partner,
                        '/pre ❌ Ohh nooooes! The offer is no longer available. Reason: ' + reason + '.'
                    );
                } else if (offer.state === TradeOfferManager.ETradeOfferState.InvalidItems) {
                    this.bot.sendMessage(
                        offer.partner,
                        process.env.CUSTOM_TRADED_AWAY_MESSAGE
                            ? process.env.CUSTOM_TRADED_AWAY_MESSAGE
                            : '/pre ❌ Ohh nooooes! Your offer is no longer available. Reason: Items not available (traded away in a different trade).'
                    );
                }
            }

            if (offer.state === TradeOfferManager.ETradeOfferState.Accepted) {
                // Only run this if the bot handled the offer

                offer.data('isAccepted', true);

                offer.log('trade', 'has been accepted.');

                // Auto sell and buy keys if ref < minimum

                this.autokeys.check();

                const autokeys = {
                    isEnabled: this.autokeys.isEnabled,
                    isActive: this.autokeys.isActive,
                    isBuying: this.autokeys.status.isBuyingKeys,
                    isBanking: this.autokeys.status.isBankingKeys
                };

                this.autokeysStatus = {
                    isActive: autokeys.isActive,
                    isBuying: autokeys.isBuying,
                    isBanking: autokeys.isBanking
                };

                const pureStock = this.pureStock();
                const timeWithEmojis = this.timeWithEmoji();
                const links = this.tradePartnerLinks(offer.partner.toString());
                const itemsList = this.itemList(offer);
                const currentItems = this.bot.inventoryManager.getInventory().getTotalItems();

                const accepted: {
                    invalidItems: string[];
                    overstocked: string[];
                    understocked: string[];
                    highValue: string[];
                } = {
                    invalidItems: [],
                    overstocked: [],
                    understocked: [],
                    highValue: []
                };

                const offerMeta: { reason: string; meta: UnknownDictionary<any> } = offer.data('action');
                const offerMade: { nameWithSpellsOrParts: string[] } = offer.data('highValue');

                if (offerMeta) {
                    // doing this because if an offer is being made by bot (from command), then this is undefined
                    if (offerMeta.reason === 'VALID_WITH_OVERPAY' || offerMeta.reason === 'MANUAL') {
                        // only for accepted overpay with INVALID_ITEMS/OVERSTOCKED/UNDERSTOCKED or MANUAL offer
                        if (offerMeta.meta) {
                            // doing this because if an offer needs a manual review because of the failed for checking
                            // for banned and escrow, then this is undefined.
                            if (offerMeta.meta.uniqueReasons.includes('🟨_INVALID_ITEMS')) {
                                // doing this so it will only executed if includes 🟨_INVALID_ITEMS reason.

                                const invalid = offerMeta.meta.reasons.filter(el =>
                                    el.reason.includes('🟨_INVALID_ITEMS')
                                );
                                invalid.forEach(el => {
                                    const name = this.bot.schema.getName(SKU.fromString(el.sku), false);
                                    accepted.invalidItems.push(name + ' - ' + el.price);
                                });
                            }

                            if (offerMeta.meta.uniqueReasons.includes('🟦_OVERSTOCKED')) {
                                // doing this so it will only executed if includes 🟦_OVERSTOCKED reason.

                                const invalid = offerMeta.meta.reasons.filter(el =>
                                    el.reason.includes('🟦_OVERSTOCKED')
                                );
                                invalid.forEach(el => {
                                    const name = this.bot.schema.getName(SKU.fromString(el.sku), false);
                                    accepted.overstocked.push(name + ' (amount can buy was ' + el.amountCanTrade + ')');
                                });
                            }

                            if (offerMeta.meta.uniqueReasons.includes('🟩_UNDERSTOCKED')) {
                                // doing this so it will only executed if includes 🟩_UNDERSTOCKED reason.

                                const invalid = offerMeta.meta.reasons.filter(el =>
                                    el.reason.includes('🟩_UNDERSTOCKED')
                                );
                                invalid.forEach(el => {
                                    const name = this.bot.schema.getName(SKU.fromString(el.sku), false);
                                    accepted.understocked.push(
                                        name + ' (amount can sell was ' + el.amountCanTrade + ')'
                                    );
                                });
                            }
                        }
                    }

                    if (offerMeta.meta && offerMeta.meta.hasHighValueItems) {
                        if (offerMeta.meta.hasHighValueItems.their) {
                            hasHighValueTheir = true;
                            // doing this to check if their side have any high value items, if so, push each name into accepted.highValue const.
                            offerMeta.meta.highValueItems.their.nameWithSpellsOrParts.forEach(name => {
                                accepted.highValue.push(name);
                                theirHighValuedItems.push(name);
                            });
                        }

                        if (offerMeta.meta.hasHighValueItems.our) {
                            hasHighValueOur = true;
                            // doing this to check if our side have any high value items, if so, push each name into accepted.highValue const.
                            offerMeta.meta.highValueItems.our.nameWithSpellsOrParts.forEach(name => {
                                accepted.highValue.push(name);
                            });
                        }
                    }
                } else if (offerMade) {
                    // This is for offer that bot created from commands
                    if (offerMade.nameWithSpellsOrParts.length > 0) {
                        hasHighValueTheir = true;
                        offerMade.nameWithSpellsOrParts.forEach(name => {
                            accepted.highValue.push(name);
                            theirHighValuedItems.push(name);
                        });
                    }
                }

                const keyPrices = this.bot.pricelist.getKeyPrices();
                const value = this.valueDiff(offer, keyPrices);

                if (
                    process.env.DISABLE_DISCORD_WEBHOOK_TRADE_SUMMARY === 'false' &&
                    this.discord.tradeSummaryLinks.length !== 0
                ) {
                    this.discord.sendTradeSummary(
                        offer,
                        autokeys,
                        currentItems,
                        this.backpackSlots,
                        accepted,
                        keyPrices,
                        value,
                        itemsList,
                        links,
                        timeWithEmojis.time
                    );
                } else {
                    this.bot.messageAdmins(
                        'trade',
                        `/me Trade #${offer.id} with ${offer.partner.getSteamID64()} is accepted. ✅` +
                            summarizeSteamChat(offer.summarize(this.bot.schema), value, keyPrices) +
                            (accepted.invalidItems.length !== 0
                                ? '\n\n🟨_INVALID_ITEMS:\n- ' + accepted.invalidItems.join(',\n- ')
                                : '') +
                            (accepted.overstocked.length !== 0
                                ? (accepted.invalidItems.length !== 0 ? '\n\n' : '') +
                                  '🟦_OVERSTOCKED:\n- ' +
                                  accepted.overstocked.join(',\n- ')
                                : '') +
                            (accepted.understocked.length !== 0
                                ? (accepted.overstocked.length !== 0 || accepted.invalidItems.length !== 0
                                      ? '\n\n'
                                      : '') +
                                  '🟩_UNDERSTOCKED:\n- ' +
                                  accepted.understocked.join(',\n- ')
                                : '') +
                            (accepted.highValue.length !== 0
                                ? (accepted.overstocked.length !== 0 ||
                                  accepted.invalidItems.length !== 0 ||
                                  accepted.understocked.length !== 0
                                      ? '\n\n'
                                      : '') +
                                  '🔶_HIGH_VALUE_ITEMS:\n- ' +
                                  accepted.highValue.join('\n- ')
                                : '') +
                            `\n\n🔑 Key rate: ${keyPrices.buy.metal.toString()}/${keyPrices.sell.metal.toString()} ref` +
                            `${
                                autokeys.isEnabled
                                    ? ' | Autokeys: ' +
                                      (autokeys.isActive
                                          ? '✅' +
                                            (autokeys.isBanking
                                                ? ' (banking)'
                                                : autokeys.isBuying
                                                ? ' (buying)'
                                                : ' (selling)')
                                          : '🛑')
                                    : ''
                            }` +
                            `\n💰 Pure stock: ${pureStock.join(', ').toString()}` +
                            `\n🎒 Total items: ${currentItems}`,
                        []
                    );
                }
            }
        }

        if (offer.state === TradeOfferManager.ETradeOfferState.Accepted) {
            // Offer is accepted

            // Smelt / combine metal
            this.keepMetalSupply();

            // Craft duplicated weapons
            this.craftDuplicateWeapons();

            this.classWeaponsTimeout = setTimeout(() => {
                // called after 2 minutes to craft metals and duplicated weapons first.
                this.craftClassWeapons();
            }, 2 * 60 * 1000);

            // Sort inventory
            this.sortInventory();

            // Tell bot uptime
            const now = moment().valueOf();
            const diffTime = now - this.uptime;

            const printTime =
                diffTime >= 21.5 * 60 * 60 * 1000 && diffTime < 35.5 * 60 * 60 * 1000 // 21.5 h - 35.5 hours will show "a day", so show hours in bracket.
                    ? ' (' + Math.round(diffTime / (1 * 60 * 60 * 1000)) + ' hours)'
                    : diffTime >= 25.5 * 24 * 60 * 60 * 1000 // More than 25.5 days, will become "a month", so show how many days in bracket.
                    ? ' (' + Math.round(diffTime / (1 * 24 * 60 * 60 * 1000)) + ' days)'
                    : '';

            log.debug(`Bot has been up for ${moment(this.uptime).fromNow(true) + printTime}.`);

            // Update listings
            const diff = offer.getDiff() || {};

            for (const sku in diff) {
                if (!Object.prototype.hasOwnProperty.call(diff, sku)) {
                    continue;
                }

                // Update listings
                this.bot.listings.checkBySKU(sku);

                const item = SKU.fromString(sku);
                const name = this.bot.schema.getName(item, false);

                // Request priceheck on each sku involved in the trade, except craft weapons,
                // and pure.
                if (
                    !(
                        this.weapons().craftAll.includes(sku) ||
                        this.weapons().uncraftAll.includes(sku) ||
                        ['5021;6', '5000;6', '5001;6', '5002;6'].includes(sku)
                    )
                ) {
                    requestCheck(sku, 'bptf').asCallback((err, body) => {
                        if (err) {
                            log.debug(
                                '❌ Failed to request pricecheck for ' +
                                    `${name} (${sku})` +
                                    ': ' +
                                    (err.body && err.body.message ? err.body.message : err.message)
                            );
                        } else {
                            log.debug(
                                `✅ Requested pricecheck for ${
                                    body.name.includes('War Paint') ||
                                    body.name.includes('Mann Co. Supply Crate Series #') ||
                                    body.name.includes('Salvaged Mann Co. Supply Crate #')
                                        ? name
                                        : body.name
                                } (${sku}).`
                            );
                        }
                    });
                }

                // Automatically add any INVALID_ITEMS to sell, excluding any item name
                // that have War Paint (could be skins)

                const currentStock = this.bot.inventoryManager.getInventory().getAmount(sku);
                const inPrice = this.bot.pricelist.getPrice(sku, false);

                if (
                    inPrice === null &&
                    !(
                        this.weapons().craftAll.includes(sku) ||
                        this.weapons().uncraftAll.includes(sku) ||
                        ['5021;6', '5000;6', '5001;6', '5002;6'].includes(sku)
                    ) &&
                    item.wear === null &&
                    !(hasHighValueTheir || hasHighValueOur) &&
                    !this.bot.isAdmin(offer.partner)
                ) {
                    // if the item sku is not in pricelist, not craftweapons or pure or skins or highValue items, and not
                    // from ADMINS, then add INVALID_ITEMS to the pricelist.
                    const entry = {
                        sku: sku,
                        enabled: true,
                        autoprice: true,
                        min: 0,
                        max: 1,
                        intent: 1
                    } as any;

                    this.bot.pricelist
                        .addPrice(entry as EntryData, false)
                        .then(data => {
                            log.debug(`✅ Automatically added ${name} (${sku}) to sell.`);
                            this.bot.listings.checkBySKU(data.sku, data);
                        })
                        .catch(err => {
                            log.warn(`❌ Failed to add ${name} (${sku}) sell automatically: ${err.message}`);
                        });
                } else if (inPrice !== null && hasHighValueTheir) {
                    // If item received is high value, temporarily disable that item so it will not be sellable.
                    const entry = {
                        sku: sku,
                        enabled: false,
                        autoprice: inPrice.autoprice,
                        min: inPrice.min,
                        max: inPrice.max,
                        intent: inPrice.intent
                    } as any;

                    this.bot.pricelist
                        .updatePrice(entry as EntryData, true)
                        .then(() => {
                            log.debug(`✅ Automatically disabled ${sku}, which is a high value item.`);

                            let msg =
                                `I have temporarily disabled ${name} (${sku}) because it contains some high value spells/parts.` +
                                `\nYou can manually price it with "!update sku=${sku}&enabled=true&<buy and sell price>"` +
                                ` or just re-enable it with "!update sku=${sku}&enabled=true".` +
                                '\n\nItem information:\n\n- ';

                            for (let i = 0; i < theirHighValuedItems.length; i++) {
                                if (theirHighValuedItems[i].includes(name)) {
                                    msg += theirHighValuedItems[i];
                                }
                            }

                            if (
                                process.env.DISABLE_DISCORD_WEBHOOK_SOMETHING_WRONG_ALERT === 'false' &&
                                process.env.DISCORD_WEBHOOK_SOMETHING_WRONG_ALERT_URL
                            ) {
                                this.discord.sendAlert('highValuedDisabled', msg.replace(/"/g, '`'), null, null, null);
                            } else {
                                this.bot.messageAdmins(msg, []);
                            }
                        })
                        .catch(err => {
                            log.warn(`❌ Failed to disable high value ${sku}: ${err.message}`);
                        });
                } else if (
                    process.env.DISABLE_AUTO_REMOVE_INTENT_SELL !== 'true' &&
                    inPrice !== null &&
                    inPrice.intent === 1 &&
                    currentStock < 1
                ) {
                    // If "automatic remove items with intent=sell" enabled and it's in the pricelist and no more stock,
                    // then remove the item entry from pricelist.
                    this.bot.pricelist
                        .removePrice(sku, false)
                        .then(() => {
                            log.debug(`✅ Automatically removed ${name} (${sku}) from pricelist.`);
                        })
                        .catch(err => {
                            log.warn(`❌ Failed to remove ${name} (${sku}) from pricelist: ${err.message}`);
                        });
                }
            }

            this.inviteToGroups(offer.partner);
        }
    }

    onOfferAction(
        offer: TradeOffer,
        action: 'accept' | 'decline' | 'skip',
        reason: string,
        meta: UnknownDictionary<any>
    ): void {
        const notify = offer.data('notify') === true;
        if (!notify) {
            return;
        }

        const keyPrices = this.bot.pricelist.getKeyPrices();
        const pureStock = this.pureStock();
        const value = this.valueDiff(offer, keyPrices);
        const timeWithEmojis = this.timeWithEmoji();
        const links = this.tradePartnerLinks(offer.partner.toString());

        if (action === 'skip') {
            // Offer review note
            let note: string;
            const reviewReasons: string[] = [];

            // for INVALID_VALUE
            let missingPureNote: string;

            const reasons = meta.uniqueReasons;
            const wrong = meta.reasons;

            // for 🟨_INVALID_ITEMS
            const invalidForTheir: string[] = []; // Display for trade partner
            const invalidForOur: string[] = []; // Display for owner

            if (reasons.includes('🟨_INVALID_ITEMS')) {
                const invalid = wrong.filter(el => el.reason.includes('🟨_INVALID_ITEMS'));

                invalid.forEach(el => {
                    const name = this.bot.schema.getName(SKU.fromString(el.sku), false);
                    invalidForTheir.push(name); // only show to trade partner the item name
                    invalidForOur.push(name + ' - ' + el.price); // show both item name and prices.tf price
                });

                note = process.env.INVALID_ITEMS_NOTE
                    ? `🟨_INVALID_ITEMS - ${process.env.INVALID_ITEMS_NOTE}`
                          .replace(/%name%/g, invalidForTheir.join(', '))
                          .replace(/%isName%/, pluralize('is', invalidForTheir.length))
                    : `🟨_INVALID_ITEMS - ${invalidForTheir.join(', ')} ${pluralize(
                          'is',
                          invalidForTheir.length
                      )} not in my pricelist.`;
                // Default note: %name% is|are not in my pricelist.

                reviewReasons.push(note);
            }

            // for 🟦_OVERSTOCKED
            const overstockedForTheir: string[] = [];
            const overstockedForOur: string[] = [];

            if (reasons.includes('🟦_OVERSTOCKED')) {
                const overstock = wrong.filter(el => el.reason.includes('🟦_OVERSTOCKED'));

                overstock.forEach(el => {
                    const name = this.bot.schema.getName(SKU.fromString(el.sku), false);
                    overstockedForTheir.push(el.amountCanTrade + ' - ' + name);
                    overstockedForOur.push(name + ' (can only buy ' + el.amountCanTrade + ')');
                });

                note = process.env.OVERSTOCKED_NOTE
                    ? `🟦_OVERSTOCKED - ${process.env.OVERSTOCKED_NOTE}`
                          .replace(/%name%/g, overstockedForTheir.join(', ')) // %name% here will include amountCanTrade value
                          .replace(/%isName%/, pluralize('is', overstockedForTheir.length))
                    : `🟦_OVERSTOCKED - I can only buy ${overstockedForTheir.join(', ')} right now.`;
                // Default note: I can only buy %amountCanTrade% - %name% right now.

                reviewReasons.push(note);
            }

            // for 🟩_UNDERSTOCKED
            const understockedForTheir: string[] = [];
            const understockedForOur: string[] = [];

            if (reasons.includes('🟩_UNDERSTOCKED')) {
                const understocked = wrong.filter(el => el.reason.includes('🟩_UNDERSTOCKED'));

                understocked.forEach(el => {
                    const name = this.bot.schema.getName(SKU.fromString(el.sku), false);
                    understockedForTheir.push(el.amountCanTrade + ' - ' + name);
                    understockedForOur.push(name + ' (can only sell ' + el.amountCanTrade + ')');
                });

                note = process.env.UNDERSTOCKED_NOTE
                    ? `🟩_UNDERSTOCKED - ${process.env.UNDERSTOCKED_NOTE}`
                          .replace(/%name%/g, understockedForTheir.join(', ')) // %name% here will include amountCanTrade value
                          .replace(/%isName%/, pluralize('is', understockedForTheir.length))
                    : `🟩_UNDERSTOCKED - I can only sell ${understockedForTheir.join(', ')} right now.`;
                // Default note: I can only sell %amountCanTrade% - %name% right now.

                reviewReasons.push(note);
            }

            // for 🟫_DUPED_ITEMS
            const dupedItemsName: string[] = [];

            if (reasons.includes('🟫_DUPED_ITEMS')) {
                const duped = wrong.filter(el => el.reason.includes('🟫_DUPED_ITEMS'));

                duped.forEach(el => {
                    const name = this.bot.schema.getName(SKU.fromString(el.sku), false);
                    if (
                        process.env.DISABLE_DISCORD_WEBHOOK_OFFER_REVIEW === 'false' &&
                        process.env.DISCORD_WEBHOOK_REVIEW_OFFER_URL
                    ) {
                        // if Discord Webhook for review offer enabled, then make it link the item name to the backpack.tf item history page.
                        dupedItemsName.push(`${name} - [history page](https://backpack.tf/item/${el.assetid})`);
                    } else {
                        // else Discord Webhook for review offer disabled, make the link to backpack.tf item history page separate with name.
                        dupedItemsName.push(`${name}, history page: https://backpack.tf/item/${el.assetid}`);
                    }
                });

                note = process.env.DUPE_ITEMS_NOTE
                    ? `🟫_DUPED_ITEMS - ${process.env.DUPE_ITEMS_NOTE}`
                          .replace(/%name%/g, dupedItemsName.join(', '))
                          .replace(/%isName%/, pluralize('is', dupedItemsName.length))
                    : `🟫_DUPED_ITEMS - ${dupedItemsName.join(', ')} ${pluralize(
                          'is',
                          dupedItemsName.length
                      )} appeared to be duped.`;
                // Default note: %name% is|are appeared to be duped.

                reviewReasons.push(note);
            }

            // for 🟪_DUPE_CHECK_FAILED
            const dupedFailedItemsName: string[] = [];

            if (reasons.includes('🟪_DUPE_CHECK_FAILED')) {
                const dupedFailed = wrong.filter(el => el.reason.includes('🟪_DUPE_CHECK_FAILED'));

                dupedFailed.forEach(el => {
                    if (el.withError === false) {
                        // If 🟪_DUPE_CHECK_FAILED occurred without error, then this sku/assetid is string.
                        const name = this.bot.schema.getName(SKU.fromString(el.sku), false);

                        if (
                            process.env.DISABLE_DISCORD_WEBHOOK_OFFER_REVIEW === 'false' &&
                            process.env.DISCORD_WEBHOOK_REVIEW_OFFER_URL
                        ) {
                            // if Discord Webhook for review offer enabled, then make it link the item name to the backpack.tf item history page.
                            dupedFailedItemsName.push(
                                `${name} - [history page](https://backpack.tf/item/${el.assetid})`
                            );
                        } else {
                            // else Discord Webhook for review offer disabled, make the link to backpack.tf item history page separate with name.
                            dupedFailedItemsName.push(`${name}, history page: https://backpack.tf/item/${el.assetid}`);
                        }
                    } else {
                        // Else if 🟪_DUPE_CHECK_FAILED occurred with error, then this sku/assetid is string[].
                        for (let i = 0; i < el.sku.length; i++) {
                            const name = this.bot.schema.getName(SKU.fromString(el.sku[i]), false);

                            if (
                                process.env.DISABLE_DISCORD_WEBHOOK_OFFER_REVIEW === 'false' &&
                                process.env.DISCORD_WEBHOOK_REVIEW_OFFER_URL
                            ) {
                                // if Discord Webhook for review offer enabled, then make it link the item name to the backpack.tf item history page.
                                dupedFailedItemsName.push(
                                    `${name} - [history page](https://backpack.tf/item/${el.assetid})`
                                );
                            } else {
                                // else Discord Webhook for review offer disabled, make the link to backpack.tf item history page separate with name.
                                dupedFailedItemsName.push(
                                    `${name}, history page: https://backpack.tf/item/${el.assetid}`
                                );
                            }
                        }
                    }
                });

                note = process.env.DUPE_CHECK_FAILED_NOTE
                    ? `🟪_DUPE_CHECK_FAILED - ${process.env.DUPE_CHECK_FAILED_NOTE}`
                          .replace(/%name%/g, dupedFailedItemsName.join(', '))
                          .replace(/%isName%/, pluralize('is', dupedFailedItemsName.length))
                    : `🟪_DUPE_CHECK_FAILED - I failed to check for duped on ${dupedFailedItemsName.join(', ')}.`;
                // Default note: I failed to check for duped on %name%.

                reviewReasons.push(note);
            }

            if (reasons.includes('🟥_INVALID_VALUE') && !reasons.includes('🟨_INVALID_ITEMS')) {
                note = process.env.INVALID_VALUE_NOTE
                    ? `🟥_INVALID_VALUE - ${process.env.INVALID_VALUE_NOTE}`
                    : "🟥_INVALID_VALUE - You're taking too much in value.";

                reviewReasons.push(note);
                missingPureNote =
                    "\n[You're missing: " +
                    (value.diffRef > keyPrices.sell.toValue() ? `${value.diffKey}]` : `${value.diffRef} ref]`);
            }

            const highValueItems: string[] = [];
            if (meta) {
                if (meta.hasHighValueItems) {
                    const hasHighValue = meta.hasHighValueItems.their;

                    if (hasHighValue) {
                        meta.highValueItems.their.nameWithSpellsOrParts.forEach(name => {
                            highValueItems.push(name);
                        });
                    }
                }
            }

            const hasCustomNote =
                process.env.INVALID_ITEMS_NOTE ||
                process.env.OVERSTOCKED_NOTE ||
                process.env.UNDERSTOCKED_NOTE ||
                process.env.DUPE_ITEMS_NOTE ||
                process.env.DUPE_CHECK_FAILED_NOTE
                    ? true
                    : false;

            // Notify partner and admin that the offer is waiting for manual review
            if (reasons.includes('⬜_BANNED_CHECK_FAILED') || reasons.includes('⬜_ESCROW_CHECK_FAILED')) {
                this.bot.sendMessage(
                    offer.partner,
                    (reasons.includes('⬜_BANNED_CHECK_FAILED') ? 'Backpack.tf or steamrep.com' : 'Steam') +
                        ' is down and I failed to check your ' +
                        (reasons.includes('⬜_BANNED_CHECK_FAILED') ? 'backpack.tf/steamrep' : 'Escrow (Trade holds)') +
                        ' status, please wait for my owner to manually accept/decline your offer.'
                );
            } else {
                this.bot.sendMessage(
                    offer.partner,
                    `⚠️ Your offer is pending review.\nReasons: ${reasons.join(', ')}` +
                        (process.env.DISABLE_SHOW_REVIEW_OFFER_SUMMARY !== 'true'
                            ? '\n\nOffer Summary:\n' +
                              offer
                                  .summarize(this.bot.schema)
                                  .replace('Asked', '  My side')
                                  .replace('Offered', 'Your side') +
                              (reasons.includes('🟥_INVALID_VALUE') && !reasons.includes('🟨_INVALID_ITEMS')
                                  ? missingPureNote
                                  : '') +
                              (process.env.DISABLE_REVIEW_OFFER_NOTE !== 'true'
                                  ? `\n\nNote:\n${reviewReasons.join('\n') +
                                        (hasCustomNote ? '' : '\n\nPlease wait for a response from the owner.')}`
                                  : '')
                            : '') +
                        (process.env.ADDITIONAL_NOTE
                            ? '\n\n' +
                              process.env.ADDITIONAL_NOTE.replace(
                                  /%keyRate%/g,
                                  `${keyPrices.sell.metal.toString()} ref`
                              ).replace(/%pureStock%/g, pureStock.join(', ').toString())
                            : '') +
                        (process.env.DISABLE_SHOW_CURRENT_TIME !== 'true'
                            ? `\n\nIt is currently the following time in my owner's timezone: ${
                                  timeWithEmojis.emoji
                              } ${timeWithEmojis.time +
                                  (timeWithEmojis.note !== '' ? `. ${timeWithEmojis.note}.` : '.')}`
                            : '')
                );
            }

            const items = {
                invalid: invalidForOur,
                overstock: overstockedForOur,
                understock: understockedForOur,
                duped: dupedItemsName,
                dupedFailed: dupedFailedItemsName,
                highValue: highValueItems
            };

            const list = listItems(items);

            if (
                process.env.DISABLE_DISCORD_WEBHOOK_OFFER_REVIEW === 'false' &&
                process.env.DISCORD_WEBHOOK_REVIEW_OFFER_URL
            ) {
                this.discord.sendOfferReview(
                    offer,
                    reasons.join(', '),
                    timeWithEmojis.time,
                    keyPrices,
                    value,
                    links,
                    items
                );
            } else {
                const offerMessage = offer.message;
                this.bot.messageAdmins(
                    `⚠️ Offer #${offer.id} from ${offer.partner} is pending review.` +
                        `\nReasons: ${meta.uniqueReasons.join(', ')}` +
                        (reasons.includes('⬜_BANNED_CHECK_FAILED')
                            ? '\n\nBackpack.tf or steamrep.com are down, please manually check if this person is banned before accepting the offer.'
                            : reasons.includes('⬜_ESCROW_CHECK_FAILED')
                            ? '\n\nSteam is down, please manually check if this person has escrow (trade holds) enabled.'
                            : '') +
                        summarizeSteamChat(offer.summarize(this.bot.schema), value, keyPrices) +
                        (offerMessage.length !== 0 ? `\n\n💬 Offer message: "${offerMessage}"` : '') +
                        (list !== '-' ? `\n\nItem lists:\n${list}` : '') +
                        `\n\nSteam: ${links.steamProfile}\nBackpack.tf: ${links.backpackTF}\nSteamREP: ${links.steamREP}` +
                        `\n\n🔑 Key rate: ${keyPrices.buy.metal.toString()}/${keyPrices.sell.metal.toString()} ref` +
                        `\n💰 Pure stock: ${pureStock.join(', ').toString()}` +
                        `\n\n⚠️ Send "!accept ${offer.id}" to accept or "!decline ${offer.id}" to decline this offer.`,
                    []
                );
            }
        }
    }

    private keepMetalSupply(): void {
        if (process.env.DISABLE_CRAFTING_METAL === 'true') {
            return;
        }
        const pure = this.currPure();

        // let refined = pure.ref;
        let reclaimed = pure.rec * 3; // Because it was divided by 3
        let scrap = pure.scrap * 9; // Because it was divided by 9

        // const maxRefined = this.maximumRefined;
        const maxReclaimed = this.minimumReclaimed + this.combineThreshold;
        const maxScrap = this.minimumScrap + this.combineThreshold;
        // const minRefined = this.minimumRefined;
        const minReclaimed = this.minimumReclaimed;
        const minScrap = this.minimumScrap;

        let smeltReclaimed = 0;
        let smeltRefined = 0;
        let combineScrap = 0;
        let combineReclaimed = 0;

        if (reclaimed > maxReclaimed) {
            combineReclaimed = Math.ceil((reclaimed - maxReclaimed) / 3);
            // refined += combineReclaimed;
            reclaimed -= combineReclaimed * 3;
        } else if (minReclaimed > reclaimed) {
            smeltRefined = Math.ceil((minReclaimed - reclaimed) / 3);
            reclaimed += smeltRefined * 3;
            // refined -= smeltRefined;
        }

        if (scrap > maxScrap) {
            combineScrap = Math.ceil((scrap - maxScrap) / 3);
            reclaimed += combineScrap;
            scrap -= combineScrap * 3;
        } else if (minScrap > scrap) {
            smeltReclaimed = Math.ceil((minScrap - scrap) / 3);
            scrap += smeltReclaimed * 3;
            reclaimed -= smeltReclaimed;
        }

        // TODO: When smelting metal mark the item as being used, then we won't use it when sending offers

        for (let i = 0; i < combineScrap; i++) {
            this.bot.tf2gc.combineMetal(5000);
        }

        for (let i = 0; i < combineReclaimed; i++) {
            this.bot.tf2gc.combineMetal(5001);
        }

        for (let i = 0; i < smeltRefined; i++) {
            this.bot.tf2gc.smeltMetal(5002);
        }

        for (let i = 0; i < smeltReclaimed; i++) {
            this.bot.tf2gc.smeltMetal(5001);
        }
    }

    private craftDuplicateWeapons(): Promise<void> {
        if (process.env.DISABLE_CRAFTING_WEAPONS === 'true') {
            return;
        }
        const currencies = this.bot.inventoryManager.getInventory().getCurrencies();

        for (const sku of this.weapons().craftAll) {
            const weapon = currencies[sku].length;

            if (weapon >= 2 && this.bot.pricelist.getPrice(sku, true) === null) {
                // Only craft if duplicated and not exist in pricelist
                const combineWeapon = Math.trunc(weapon / 2);

                for (let i = 0; i < combineWeapon; i++) {
                    // give a little time between each craft job
                    this.bot.tf2gc.combineWeapon(sku);
                }
            }
        }
    }

    private craftClassWeapons(): Promise<void> {
        if (process.env.DISABLE_CRAFTING_WEAPONS === 'true') {
            return;
        }
        const currencies = this.bot.inventoryManager.getInventory().getCurrencies();
        let matched = false;

        const scout = this.weapons().craft.scout;

        for (let i = 0; i < scout.length; i++) {
            // for loop for weapon1
            const sku1 = scout[i];
            const wep1 = currencies[sku1].length;
            // check if that weapon1 only have 1 in inventory AND it's not in pricelist
            const isWep1 = wep1 === 1 && this.bot.pricelist.getPrice(sku1, true) === null;

            for (let j = 1; j < scout.length; j++) {
                // for loop for weapon2 inside for loop weapon1
                const sku2 = scout[j];
                const wep2 = currencies[sku2].length;
                // check if that weapon2 only have 1 in inventory AND it's not in pricelist
                const isWep2 = wep2 === 1 && this.bot.pricelist.getPrice(sku2, true) === null;

                if (sku1 !== sku2 && isWep1 && isWep2) {
                    // if both are different weapons and both wep1 and wep2 conditions are true, call combine function
                    this.bot.tf2gc.combineClassWeapon([sku1, sku2]);
                    // set matched to true, so we break the loop and only craft one match at a time for each class.
                    matched = true;
                    break;
                }
            }
            if (matched) {
                break;
            }
        }

        matched = false;

        // Soldier weapons
        const soldier = this.weapons().craft.soldier;

        for (let i = 0; i < soldier.length; i++) {
            const sku1 = soldier[i];
            const wep1 = currencies[sku1].length;
            const isWep1 = wep1 === 1 && this.bot.pricelist.getPrice(sku1, true) === null;

            for (let j = 1; j < soldier.length; j++) {
                const sku2 = soldier[j];
                const wep2 = currencies[sku2].length;
                const isWep2 = wep2 === 1 && this.bot.pricelist.getPrice(sku2, true) === null;

                if (sku1 !== sku2 && isWep1 && isWep2) {
                    this.bot.tf2gc.combineClassWeapon([sku1, sku2]);
                    matched = true;
                    break;
                }
            }
            if (matched) {
                break;
            }
        }

        matched = false;

        // Pyro weapons
        const pyro = this.weapons().craft.pyro;

        for (let i = 0; i < pyro.length; i++) {
            const sku1 = pyro[i];
            const wep1 = currencies[sku1].length;
            const isWep1 = wep1 === 1 && this.bot.pricelist.getPrice(sku1, true) === null;

            for (let j = 1; j < pyro.length; j++) {
                const sku2 = pyro[j];
                const wep2 = currencies[sku2].length;
                const isWep2 = wep2 === 1 && this.bot.pricelist.getPrice(sku2, true) === null;

                if (sku1 !== sku2 && isWep1 && isWep2) {
                    this.bot.tf2gc.combineClassWeapon([sku1, sku2]);
                    matched = true;
                    break;
                }
            }
            if (matched) {
                break;
            }
        }

        matched = false;

        // Demomman weapons
        const demoman = this.weapons().craft.demoman;

        for (let i = 0; i < demoman.length; i++) {
            const sku1 = demoman[i];
            const wep1 = currencies[sku1].length;
            const isWep1 = wep1 === 1 && this.bot.pricelist.getPrice(sku1, true) === null;

            for (let j = 1; j < demoman.length; j++) {
                const sku2 = demoman[j];
                const wep2 = currencies[sku2].length;
                const isWep2 = wep2 === 1 && this.bot.pricelist.getPrice(sku2, true) === null;

                if (sku1 !== sku2 && isWep1 && isWep2) {
                    this.bot.tf2gc.combineClassWeapon([sku1, sku2]);
                    matched = true;
                    break;
                }
            }
            if (matched) {
                break;
            }
        }

        matched = false;

        // Heavy weapons
        const heavy = this.weapons().craft.heavy;

        for (let i = 0; i < heavy.length; i++) {
            const sku1 = heavy[i];
            const wep1 = currencies[sku1].length;
            const isWep1 = wep1 === 1 && this.bot.pricelist.getPrice(sku1, true) === null;

            for (let j = 1; j < heavy.length; j++) {
                const sku2 = heavy[j];
                const wep2 = currencies[sku2].length;
                const isWep2 = wep2 === 1 && this.bot.pricelist.getPrice(sku2, true) === null;

                if (sku1 !== sku2 && isWep1 && isWep2) {
                    this.bot.tf2gc.combineClassWeapon([sku1, sku2]);
                    matched = true;
                    break;
                }
            }
            if (matched) {
                break;
            }
        }

        matched = false;

        // Engineer weapons
        const engineer = this.weapons().craft.engineer;

        for (let i = 0; i < engineer.length; i++) {
            const sku1 = engineer[i];
            const wep1 = currencies[sku1].length;
            const isWep1 = wep1 === 1 && this.bot.pricelist.getPrice(sku1, true) === null;

            for (let j = 1; j < engineer.length; j++) {
                const sku2 = engineer[j];
                const wep2 = currencies[sku2].length;
                const isWep2 = wep2 === 1 && this.bot.pricelist.getPrice(sku2, true) === null;

                if (sku1 !== sku2 && isWep1 && isWep2) {
                    this.bot.tf2gc.combineClassWeapon([sku1, sku2]);
                    matched = true;
                    break;
                }
            }
            if (matched) {
                break;
            }
        }

        matched = false;

        // Medic weapons
        const medic = this.weapons().craft.medic;

        for (let i = 0; i < medic.length; i++) {
            const sku1 = medic[i];
            const wep1 = currencies[sku1].length;
            const isWep1 = wep1 === 1 && this.bot.pricelist.getPrice(sku1, true) === null;

            for (let j = 1; j < medic.length; j++) {
                const sku2 = medic[j];
                const wep2 = currencies[sku2].length;
                const isWep2 = wep2 === 1 && this.bot.pricelist.getPrice(sku2, true) === null;

                if (sku1 !== sku2 && isWep1 && isWep2) {
                    this.bot.tf2gc.combineClassWeapon([sku1, sku2]);
                    matched = true;
                    break;
                }
            }
            if (matched) {
                break;
            }
        }

        matched = false;

        // Sniper weapons
        const sniper = this.weapons().craft.sniper;

        for (let i = 0; i < sniper.length; i++) {
            const sku1 = sniper[i];
            const wep1 = currencies[sku1].length;
            const isWep1 = wep1 === 1 && this.bot.pricelist.getPrice(sku1, true) === null;

            for (let j = 1; j < sniper.length; j++) {
                const sku2 = sniper[j];
                const wep2 = currencies[sku2].length;
                const isWep2 = wep2 === 1 && this.bot.pricelist.getPrice(sku2, true) === null;

                if (sku1 !== sku2 && isWep1 && isWep2) {
                    this.bot.tf2gc.combineClassWeapon([sku1, sku2]);
                    matched = true;
                    break;
                }
            }
            if (matched) {
                break;
            }
        }

        matched = false;

        // Spy weapons
        const spy = this.weapons().craft.spy;

        for (let i = 0; i < spy.length; i++) {
            const sku1 = spy[i];
            const wep1 = currencies[sku1].length;
            const isWep1 = wep1 === 1 && this.bot.pricelist.getPrice(sku1, true) === null;

            for (let j = 1; j < spy.length; j++) {
                const sku2 = spy[j];
                const wep2 = currencies[sku2].length;
                const isWep2 = wep2 === 1 && this.bot.pricelist.getPrice(sku2, true) === null;

                if (sku1 !== sku2 && isWep1 && isWep2) {
                    this.bot.tf2gc.combineClassWeapon([sku1, sku2]);
                    matched = true;
                    break;
                }
            }
            if (matched) {
                break;
            }
        }
    }

    private sortInventory(): void {
        if (process.env.DISABLE_INVENTORY_SORT !== 'true') {
            this.bot.tf2gc.sortInventory(3);
        }
    }

    private inviteToGroups(steamID: SteamID | string): void {
        if (process.env.DISABLE_GROUPS_INVITE === 'true') {
            // You still need to include the group ID in your env.
            return;
        }
        this.bot.groups.inviteToGroups(steamID, this.groups);
    }

    private checkFriendRequests(): void {
        if (!this.bot.client.myFriends) {
            return;
        }

        this.checkFriendsCount();

        for (const steamID64 in this.bot.client.myFriends) {
            if (!Object.prototype.hasOwnProperty.call(this.bot.client.myFriends, steamID64)) {
                continue;
            }

            const relation = this.bot.client.myFriends[steamID64];
            if (relation === SteamUser.EFriendRelationship.RequestRecipient) {
                this.respondToFriendRequest(steamID64);
            }
        }

        this.bot.getAdmins().forEach(steamID => {
            if (!this.bot.friends.isFriend(steamID)) {
                log.info(`Not friends with admin ${steamID}, sending friend request...`);
                this.bot.client.addFriend(steamID, err => {
                    if (err) {
                        log.warn('Failed to send friend request: ', err);
                    }
                });
            }
        });
    }

    private respondToFriendRequest(steamID: SteamID | string): void {
        const steamID64 = typeof steamID === 'string' ? steamID : steamID.getSteamID64();

        log.debug(`Sending friend request to ${steamID64}...`);

        this.bot.client.addFriend(steamID, err => {
            if (err) {
                log.warn(`Failed to a send friend request to ${steamID64}: `, err);
                return;
            }

            log.debug('Friend request has been sent / accepted');
        });
    }

    private onNewFriend(steamID: SteamID, tries = 0): void {
        if (tries === 0) {
            log.debug(`Now friends with ${steamID.getSteamID64()}`);
        }

        const isAdmin = this.bot.isAdmin(steamID);

        setImmediate(() => {
            if (!this.bot.friends.isFriend(steamID)) {
                return;
            }

            const friend = this.bot.friends.getFriend(steamID);

            if (friend === null || friend.player_name === undefined) {
                tries++;

                if (tries >= 5) {
                    log.info(`I am now friends with ${steamID.getSteamID64()}`);

                    this.bot.sendMessage(
                        steamID,
                        process.env.CUSTOM_WELCOME_MESSAGE
                            ? process.env.CUSTOM_WELCOME_MESSAGE.replace(/%name%/g, '').replace(
                                  /%admin%/g,
                                  isAdmin ? '!help' : '!how2trade'
                              ) + ` - TF2Autobot`
                            : `Hi! If you don't know how things work, please type "!` +
                                  (isAdmin ? 'help' : 'how2trade') +
                                  `" - TF2Autobot`
                    );
                    return;
                }

                log.debug('Waiting for name');

                // Wait for friend info to be available
                setTimeout(() => {
                    this.onNewFriend(steamID, tries);
                }, exponentialBackoff(tries - 1, 200));
                return;
            }

            log.info(`I am now friends with ${friend.player_name} (${steamID.getSteamID64()})`);

            this.bot.sendMessage(
                steamID,
                process.env.CUSTOM_WELCOME_MESSAGE
                    ? process.env.CUSTOM_WELCOME_MESSAGE.replace(/%name%/g, friend.player_name).replace(
                          /%admin%/g,
                          isAdmin ? '!help' : '!how2trade'
                      ) + ` - TF2Autobot`
                    : `Hi ${friend.player_name}! If you don't know how things work, please type "!` +
                          (isAdmin ? 'help' : 'how2trade') +
                          `" - TF2Autobot`
            );
        });
    }

    private checkFriendsCount(steamIDToIgnore?: SteamID | string): void {
        log.debug('Checking friends count');
        const friends = this.bot.friends.getFriends();

        const friendslistBuffer = 20;

        const friendsToRemoveCount = friends.length + friendslistBuffer - this.bot.friends.maxFriends;

        log.debug(`Friends to remove: ${friendsToRemoveCount}`);

        if (friendsToRemoveCount > 0) {
            // We have friends to remove, find people with fewest trades and remove them
            const friendsWithTrades = this.bot.trades.getTradesWithPeople(friends);

            // Ignore friends to keep
            this.friendsToKeep.forEach(steamID => {
                delete friendsWithTrades[steamID];
            });

            if (steamIDToIgnore) {
                delete friendsWithTrades[steamIDToIgnore.toString()];
            }

            // Convert object into an array so it can be sorted
            const tradesWithPeople: { steamID: string; trades: number }[] = [];

            for (const steamID in friendsWithTrades) {
                if (!Object.prototype.hasOwnProperty.call(friendsWithTrades, steamID)) {
                    continue;
                }

                tradesWithPeople.push({ steamID: steamID, trades: friendsWithTrades[steamID] });
            }

            // Sorts people by trades and picks people with lowest amounts of trades
            const friendsToRemove = tradesWithPeople
                .sort((a, b) => a.trades - b.trades)
                .splice(0, friendsToRemoveCount);

            log.info(`Cleaning up friendslist, removing ${friendsToRemove.length} people...`);

            friendsToRemove.forEach(element => {
                const friend = this.bot.friends.getFriend(element.steamID);
                this.bot.sendMessage(
                    element.steamID,
                    process.env.CUSTOM_CLEARING_FRIENDS_MESSAGE
                        ? process.env.CUSTOM_CLEARING_FRIENDS_MESSAGE.replace(/%name%/g, friend.player_name)
                        : '/quote I am cleaning up my friend list and you have randomly been selected to be removed. Please feel free to add me again if you want to trade at a later time!'
                );
                this.bot.client.removeFriend(element.steamID);
            });
        }
    }

    // private requestBackpackSlots(): Promise<void> {
    //     return new Promise((resolve, reject) => {
    //         request(
    //             {
    //                 url: 'https://api.steampowered.com/IEconItems_440/GetPlayerItems/v0001/',
    //                 method: 'GET',
    //                 qs: {
    //                     key: this.bot.manager.apiKey,
    //                     steamid: (this.bot.client.steamID === null
    //                         ? this.botSteamID
    //                         : this.bot.client.steamID
    //                     ).getSteamID64()
    //                 },
    //                 json: true,
    //                 gzip: true
    //             },
    //             (err, response, body) => {
    //                 if (err) {
    //                     // if failed, retry after 10 minutes.
    //                     log.debug('Failed to obtain backpack slots, retry in 10 minutes: ', err);
    //                     clearTimeout(this.retryRequest);
    //                     this.retryRequest = setTimeout(() => {
    //                         this.requestBackpackSlots();
    //                     }, 10 * 60 * 1000);
    //                     return reject();
    //                 }

    //                 if (body.result.status != 1) {
    //                     err = new Error(body.result.statusDetail);
    //                     err.status = body.result.status;
    //                     log.debug('Failed to obtain backpack slots, retry in 10 minutes: ', err);
    //                     // if failed, retry after 10 minutes.
    //                     clearTimeout(this.retryRequest);
    //                     this.retryRequest = setTimeout(() => {
    //                         this.requestBackpackSlots();
    //                     }, 10 * 60 * 1000);
    //                     return reject();
    //                 }

    //                 clearTimeout(this.retryRequest);
    //                 this.backpackSlots = body.result.num_backpack_slots;

    //                 return resolve();
    //             }
    //         );
    //     });
    // }

    private getBPTFAccountInfo(): Promise<void> {
        return new Promise((resolve, reject) => {
            const steamID64 = this.bot.manager.steamID.getSteamID64();

            request(
                {
                    url: 'https://backpack.tf/api/users/info/v1',
                    method: 'GET',
                    qs: {
                        key: process.env.BPTF_API_KEY,
                        steamids: steamID64
                    },
                    gzip: true,
                    json: true
                },
                (err, reponse, body) => {
                    if (err) {
<<<<<<< HEAD
                        // if failed, retry after 10 minutes.
                        log.debug('Failed to obtain backpack slots, retrying in 10 minutes: ', err);
=======
>>>>>>> 0bde5f34
                        clearTimeout(this.retryRequest);
                        this.retryRequest = setTimeout(() => {
                            this.getBPTFAccountInfo();
                        }, 5 * 60 * 1000);
                        return reject(err);
                    }

<<<<<<< HEAD
                    if (body.result.status != 1) {
                        err = new Error(body.result.statusDetail);
                        err.status = body.result.status;
                        log.debug('Failed to obtain backpack slots, retrying in 10 minutes: ', err);
                        // if failed, retry after 10 minutes.
                        clearTimeout(this.retryRequest);
                        this.retryRequest = setTimeout(() => {
                            this.requestBackpackSlots();
                        }, 10 * 60 * 1000);
                        return reject();
                    }
=======
                    const user = body.users[steamID64];
                    const isPremium = user.premium ? user.premium === 1 : false;
>>>>>>> 0bde5f34

                    this.isPremium = isPremium;
                    this.backpackSlots = user.inventory['440'].slots.total;
                    this.botName = user.name;
                    this.botAvatarURL = user.avatar;

                    return resolve();
                }
            );
        });
    }

    private itemList(offer: TradeOffer): { their: string[]; our: string[] } {
        const items: { our: {}; their: {} } = offer.data('dict');
        const their: string[] = [];
        for (const sku in items.their) {
            if (!Object.prototype.hasOwnProperty.call(items.their, sku)) {
                continue;
            }
            const theirItemsSku = sku;
            their.push(theirItemsSku);
        }

        const our: string[] = [];
        for (const sku in items.our) {
            if (!Object.prototype.hasOwnProperty.call(items.our, sku)) {
                continue;
            }
            const ourItemsSku = sku;
            our.push(ourItemsSku);
        }
        return { their, our };
    }

    private valueDiff(
        offer: TradeOffer,
        keyPrices: { buy: Currencies; sell: Currencies }
    ): { diff: number; diffRef: number; diffKey: string } {
        const value: { our: Currency; their: Currency } = offer.data('value');

        let diff: number;
        let diffRef: number;
        let diffKey: string;
        if (!value) {
            diff = 0;
            diffRef = 0;
            diffKey = '';
        } else {
            const newValue: { our: Currency; their: Currency } = {
                our: {
                    keys: value.our.keys,
                    metal: value.our.metal
                },
                their: {
                    keys: value.their.keys,
                    metal: value.their.metal
                }
            };

            if (!(process.env.ENABLE_SHOW_ONLY_METAL === 'true')) {
                // if ENABLE_SHOW_ONLY_METAL is set to false, then this need to be converted first.
                if (this.isTradingKeys) {
                    // If trading keys, then their side need to use buying key price.
                    newValue.our.metal = Currencies.toRefined(
                        Currencies.toScrap(newValue.our.metal) + newValue.our.keys * keyPrices.sell.toValue()
                    );
                    newValue.our.keys = 0;
                    newValue.their.metal = Currencies.toRefined(
                        Currencies.toScrap(newValue.their.metal) + newValue.their.keys * keyPrices.buy.toValue()
                    );
                    newValue.their.keys = 0;

                    this.isTradingKeys = false; // Reset
                } else {
                    // Else both use selling key price.
                    newValue.our.metal = Currencies.toRefined(
                        Currencies.toScrap(newValue.our.metal) + newValue.our.keys * keyPrices.sell.toValue()
                    );
                    newValue.our.keys = 0;
                    newValue.their.metal = Currencies.toRefined(
                        Currencies.toScrap(newValue.their.metal) + newValue.their.keys * keyPrices.sell.toValue()
                    );
                    newValue.their.keys = 0;
                }
            }

            diff = Currencies.toScrap(newValue.their.metal) - Currencies.toScrap(newValue.our.metal);
            diffRef = Currencies.toRefined(Math.abs(diff));
            diffKey = Currencies.toCurrencies(
                Math.abs(diff),
                Math.abs(diff) >= keyPrices.sell.metal ? keyPrices.sell.metal : undefined
            ).toString();
        }
        return { diff, diffRef, diffKey };
    }

    tradePartnerLinks(steamID: string): { steamProfile: string; backpackTF: string; steamREP: string } {
        const links = {
            steamProfile: `https://steamcommunity.com/profiles/${steamID}`,
            backpackTF: `https://backpack.tf/profiles/${steamID}`,
            steamREP: `https://steamrep.com/profiles/${steamID}`
        };
        return links;
    }

    timeWithEmoji(): { time: string; emoji: string; note: string } {
        const time = moment()
            .tz(process.env.TIMEZONE ? process.env.TIMEZONE : 'UTC') //timezone format: https://en.wikipedia.org/wiki/List_of_tz_database_time_zones
            .format(process.env.CUSTOM_TIME_FORMAT ? process.env.CUSTOM_TIME_FORMAT : 'MMMM Do YYYY, HH:mm:ss ZZ'); // refer: https://www.tutorialspoint.com/momentjs/momentjs_format.htm

        const timeEmoji = moment()
            .tz(process.env.TIMEZONE ? process.env.TIMEZONE : 'UTC')
            .format();
        const emoji =
            timeEmoji.includes('T00:') || timeEmoji.includes('T12:')
                ? '🕛'
                : timeEmoji.includes('T01:') || timeEmoji.includes('T13:')
                ? '🕐'
                : timeEmoji.includes('T02:') || timeEmoji.includes('T14:')
                ? '🕑'
                : timeEmoji.includes('T03:') || timeEmoji.includes('T15:')
                ? '🕒'
                : timeEmoji.includes('T04:') || timeEmoji.includes('T16:')
                ? '🕓'
                : timeEmoji.includes('T05:') || timeEmoji.includes('T17:')
                ? '🕔'
                : timeEmoji.includes('T06:') || timeEmoji.includes('T18:')
                ? '🕕'
                : timeEmoji.includes('T07:') || timeEmoji.includes('T19:')
                ? '🕖'
                : timeEmoji.includes('T08:') || timeEmoji.includes('T20:')
                ? '🕗'
                : timeEmoji.includes('T09:') || timeEmoji.includes('T21:')
                ? '🕘'
                : timeEmoji.includes('T10:') || timeEmoji.includes('T22:')
                ? '🕙'
                : timeEmoji.includes('T11:') || timeEmoji.includes('T23:')
                ? '🕚'
                : '';

        const timeNote = process.env.TIME_ADDITIONAL_NOTES ? process.env.TIME_ADDITIONAL_NOTES : '';

        const timeWithEmoji = {
            time: time,
            emoji: emoji,
            note: timeNote
        };
        return timeWithEmoji;
    }

    pureStock(): string[] {
        const pureStock: string[] = [];
        const pure = this.currPure();
        const totalKeys = pure.key;
        const totalRefs = Currencies.toRefined(pure.refTotalInScrap);

        const pureCombine = [
            {
                name: pluralize('key', totalKeys),
                amount: totalKeys
            },
            {
                name: pluralize('ref', Math.trunc(totalRefs)),
                amount: totalRefs
            }
        ];
        for (let i = 0; i < pureCombine.length; i++) {
            pureStock.push(`${pureCombine[i].amount} ${pureCombine[i].name}`);
        }
        return pureStock;
    }

    currPure(): { key: number; scrap: number; rec: number; ref: number; refTotalInScrap: number } {
        const currencies = this.bot.inventoryManager.getInventory().getCurrencies();

        const currKeys = currencies['5021;6'].length;
        const currScrap = currencies['5000;6'].length * (1 / 9);
        const currRec = currencies['5001;6'].length * (1 / 3);
        const currRef = currencies['5002;6'].length;
        const currReftoScrap = Currencies.toScrap(currRef + currRec + currScrap);

        const pure = {
            key: currKeys,
            scrap: currScrap,
            rec: currRec,
            ref: currRef,
            refTotalInScrap: currReftoScrap
        };
        return pure;
    }

    polldata(): { totalDays: number; tradesTotal: number; trades24Hours: number; tradesToday: number } {
        const now = moment();
        const aDayAgo = moment().subtract(24, 'hour');
        const startOfDay = moment().startOf('day');

        let tradesToday = 0;
        let trades24Hours = 0;
        let tradesTotal = 0;

        const pollData = this.bot.manager.pollData;
        const oldestId = pollData.offerData === undefined ? undefined : Object.keys(pollData.offerData)[0];
        const timeSince =
            +process.env.TRADING_STARTING_TIME_UNIX === 0
                ? pollData.timestamps[oldestId]
                : +process.env.TRADING_STARTING_TIME_UNIX;
        const totalDays = !timeSince ? 0 : now.diff(moment.unix(timeSince), 'days');

        const offerData = this.bot.manager.pollData.offerData;
        for (const offerID in offerData) {
            if (!Object.prototype.hasOwnProperty.call(offerData, offerID)) {
                continue;
            }

            if (offerData[offerID].handledByUs === true && offerData[offerID].isAccepted === true) {
                // Sucessful trades handled by the bot
                tradesTotal++;

                if (offerData[offerID].finishTimestamp >= aDayAgo.valueOf()) {
                    // Within the last 24 hours
                    trades24Hours++;
                }

                if (offerData[offerID].finishTimestamp >= startOfDay.valueOf()) {
                    // All trades since 0:00 in the morning.
                    tradesToday++;
                }
            }
        }

        const polldata = {
            totalDays: totalDays,
            tradesTotal: tradesTotal,
            trades24Hours: trades24Hours,
            tradesToday: tradesToday
        };
        return polldata;
    }

    giftWords(): string[] {
        const words = [
            'gift',
            'donat', // So that 'donate' or 'donation' will also be accepted
            'tip', // All others are synonyms
            'tribute',
            'souvenir',
            'favor',
            'giveaway',
            'bonus',
            'grant',
            'bounty',
            'present',
            'contribution',
            'award',
            'nice', // Up until here actually
            'happy', // All below people might also use
            'thank',
            'goo', // For 'good', 'goodie' or anything else
            'awesome',
            'rep',
            'joy',
            'cute' // right?
        ];
        return words;
    }

    strangeParts(): { [key: string]: number } {
        const names = {
            // Most Strange Parts name will change once applied/attached.
            'Robots Destroyed': 6026, //              checked
            Kills: 6060, //                           checked
            'Airborne Enemy Kills': 6012, //          was "Airborne Enemies Killed"
            'Damage Dealt': 6056, //                  checked
            Dominations: 6016, //                     was "Domination Kills"
            'Snipers Killed': 6005, //                checked
            'Buildings Destroyed': 6009, //           checked
            'Projectiles Reflected': 6010, //         checked
            'Headshot Kills': 6011, //                checked
            'Medics Killed': 6007, //                 checked
            'Fires Survived': 6057, //                checked
            'Teammates Extinguished': 6020, //        checked
            'Freezecam Taunt Appearances': 6055, //   checked
            'Spies Killed': 6008, //                  checked
            'Allied Healing Done': 6058, //           checked
            'Sappers Removed': 6025, //               was "Sappers Destroyed"
            'Players Hit': 6064, //                   was "Player Hits"
            'Gib Kills': 6013, //                     checked
            'Scouts Killed': 6003, //                 checked
            'Taunt Kills': 6051, //                   was "Kills with a Taunt Attack"
            'Point Blank Kills': 6059, //             was "Point-Blank Kills"
            'Soldiers Killed': 6002, //               checked
            'Long-Distance Kills': 6039, //           checked
            'Giant Robots Destroyed': 6028, //        checked
            'Critical Kills': 6021, //                checked
            'Demomen Killed': 6001, //                checked
            'Unusual-Wearing Player Kills': 6052, //  checked
            Assists: 6065, //                         checked
            'Medics Killed That Have Full ÜberCharge': 6023, // checked
            'Cloaked Spies Killed': 6024, //          checked
            'Engineers Killed': 6004, //              checked
            'Kills While Explosive-Jumping': 6022, // was "Kills While Explosive Jumping"
            'Kills While Low Health': 6032, //        was "Low-Health Kills"
            'Burning Player Kills': 6053, //          was "Burning Enemy Kills"
            'Kills While Invuln ÜberCharged': 6037, // was "Kills While Übercharged"
            'Posthumous Kills': 6019, //              checked
            'Not Crit nor MiniCrit Kills': 6063, //   checked
            'Full Health Kills': 6061, //             checked
            'Killstreaks Ended': 6054, //             checked
            'Defenders Killed': 6035, //              was "Defender Kills"
            Revenges: 6018, //                        was "Revenge Kills"
            'Robot Scouts Destroyed': 6042, //        checked
            'Heavies Killed': 6000, //                checked
            'Tanks Destroyed': 6038, //               checked
            'Kills During Halloween': 6033, //        was "Halloween Kills"
            'Pyros Killed': 6006, //                  checked
            'Submerged Enemy Kills': 6036, //         was "Underwater Kills"
            'Kills During Victory Time': 6041, //     checked
            'Taunting Player Kills': 6062, //         checked
            'Robot Spies Destroyed': 6048, //         checked
            'Kills Under A Full Moon': 6015, //       was "Full Moon Kills"
            'Robots Killed During Halloween': 6034 // was "Robots Destroyed During Halloween"
        };

        return names;
    }

    noiseMakerNames(): string[] {
        const names = [
            'Noise Maker - Black Cat',
            'Noise Maker - Gremlin',
            'Noise Maker - Werewolf',
            'Noise Maker - Witch',
            'Noise Maker - Banshee',
            'Noise Maker - Crazy Laugh',
            'Noise Maker - Stabby',
            'Noise Maker - Bell',
            'Noise Maker - Gong',
            'Noise Maker - Koto',
            'Noise Maker - Fireworks',
            'Noise Maker - Vuvuzela'
        ];
        return names;
    }

    noiseMakerSKUs(): string[] {
        const skus = [
            '280;6', // Noise Maker - Black Cat
            '280;6;uncraftable',
            '281;6', // Noise Maker - Gremlin
            '281;6;uncraftable',
            '282;6', // Noise Maker - Werewolf
            '282;6;uncraftable',
            '283;6', // Noise Maker - Witch
            '283;6;uncraftable',
            '284;6', // Noise Maker - Banshee
            '284;6;uncraftable',
            '286;6', // Noise Maker - Crazy Laugh
            '286;6;uncraftable',
            '288;6', // Noise Maker - Stabby
            '288;6;uncraftable',
            '362;6', // Noise Maker - Bell
            '362;6;uncraftable',
            '364;6', // Noise Maker - Gong
            '364;6;uncraftable',
            '365;6', // Noise Maker - Koto
            '365;6;uncraftable',
            '365;1', // Genuine Noise Maker - Koto
            '493;6', // Noise Maker - Fireworks
            '493;6;uncraftable',
            '542;6', // Noise Maker - Vuvuzela
            '542;6;uncraftable',
            '542;1' // Genuine Noise Maker - Vuvuzela
        ];
        return skus;
    }

    weapons(): {
        craft: {
            scout: string[];
            soldier: string[];
            pyro: string[];
            demoman: string[];
            heavy: string[];
            engineer: string[];
            medic: string[];
            sniper: string[];
            spy: string[];
        };
        craftAll: string[];
        uncraftAll: string[];
    } {
        const craft = {
            scout: [
                '45;6', // Force-A-Nature               == Scout/Primary ==
                '220;6', // Shortstop
                '448;6', // Soda Popper
                '772;6', // Baby Face's Blaster
                '1103;6', // Back Scatter
                '46;6', // Bonk! Atomic Punch           == Scout/Secondary ==
                '163;6', // Crit-a-Cola
                '222;6', // Mad Milk
                '449;6', // Winger
                '773;6', // Pretty Boy's Pocket Pistol
                '812;6', // Flying Guillotine
                '44;6', // Sandman                      == Scout/Melee ==
                '221;6', // Holy Mackerel
                '317;6', // Candy Cane
                '325;6', // Boston Basher
                '349;6', // Sun-on-a-Stick
                '355;6', // Fan O'War
                '450;6', // Atomizer
                '648;6' // Wrap Assassin
            ],
            soldier: [
                '127;6', // Direct Hit                  == Soldier/Primary ==
                '228;6', // Black Box
                '237;6', // Rocket Jumper
                '414;6', // Liberty Launcher
                '441;6', // Cow Mangler 5000
                '513;6', // Original
                '730;6', // Beggar's Bazooka
                '1104;6', // Air Strike
                '129;6', // Buff Banner                 == Soldier/Secondary ==
                '133;6', // Gunboats
                '226;6', // Battalion's Backup
                '354;6', // Concheror
                '415;6', // Reserve Shooter - Shared - Soldier/Pyro
                '442;6', // Righteous Bison
                '1101;6', // B.A.S.E Jumper - Shared - Soldier/Demoman
                '1153;6', // Panic Attack - Shared - Soldier/Pyro/Heavy/Engineer
                '444;6', // Mantreads
                '128;6', // Equalizer                   == Soldier/Melee ==
                '154;6', // Pain Train - Shared - Soldier/Demoman
                '357;6', // Half-Zatoichi - Shared - Soldier/Demoman
                '416;6', // Market Gardener
                '447;6', // Disciplinary Action
                '775;6' // Escape Plan
            ],
            pyro: [
                '40;6', // Backburner                   == Pyro/Primary ==
                '215;6', // Degreaser
                '594;6', // Phlogistinator
                '741;6', // Rainblower
                '1178;6', // Dragon's Fury
                '39;6', // Flare Gun                    == Pyro/Secondary ==
                '351;6', // Detonator
                '595;6', // Manmelter
                '740;6', // Scorch Shot
                '1179;6', // Thermal Thruster
                '1180;6', // Gas Passer
                '415;6', // Reserve Shooter - Shared - Soldier/Pyro
                '1153;6', // Panic Attack - Shared - Soldier/Pyro/Heavy/Engineer
                '38;6', // Axtinguisher                 == Pyro/Melee ==
                '153;6', // Homewrecker
                '214;6', // Powerjack
                '326;6', // Back Scratcher
                '348;6', // Sharpened Volcano Fragment
                '457;6', // Postal Pummeler
                '593;6', // Third Degree
                '739;6', // Lollichop
                '813;6', // Neon Annihilator
                '1181;6' // Hot Hand
            ],
            demoman: [
                '308;6', // Loch-n-Load                 == Demoman/Primary ==
                '405;6', // Ali Baba's Wee Booties
                '608;6', // Bootlegger
                '996;6', // Loose Cannon
                '1151;6', // Iron Bomber
                '130;6', // Scottish Resistance         == Demoman/Secondary ==
                '131;6', // Chargin' Targe
                '265;6', // Sticky Jumper
                '406;6', // Splendid Screen
                '1099;6', // Tide Turner
                '1150;6', // Quickiebomb Launcher
                '1101;6', // B.A.S.E Jumper - Shared - Soldier/Demoman
                '132;6', // Eyelander                   == Demoman/Melee ==
                '172;6', // Scotsman's Skullcutter
                '307;6', // Ullapool Caber
                '327;6', // Claidheamh Mòr
                '404;6', // Persian Persuader
                '482;6', // Nessie's Nine Iron
                '609;6', // Scottish Handshake
                '154;6', // Pain Train - Shared - Soldier/Demoman
                '357;6' // Half-Zatoichi - Shared - Soldier/Demoman
            ],
            heavy: [
                '41;6', // Natascha                     == Heavy/Primary ==
                '312;6', // Brass Beast
                '424;6', // Tomislav
                '811;6', // Huo-Long Heater
                '42;6', // Sandvich                     == Heavy/Secondary ==
                '159;6', // Dalokohs Bar
                '311;6', // Buffalo Steak Sandvich
                '425;6', // Family Business
                '1190;6', // Second Banana
                '1153;6', // Panic Attack - Shared - Soldier/Pyro/Heavy/Engineer
                '43;6', // Killing Gloves of Boxing     == Heavy/Melee ==
                '239;6', // Gloves of Running Urgently
                '310;6', // Warrior's Spirit
                '331;6', // Fists of Steel
                '426;6', // Eviction Notice
                '656;6' // Holiday Punch
            ],
            engineer: [
                '141;6', // Frontier Justice            == Engineer/Primary ==
                '527;6', // Widowmaker
                '588;6', // Pomson 6000
                '997;6', // Rescue Ranger
                '140;6', // Wrangler                    == Engineer/Secondary ==
                '528;6', // Short Circuit
                '1153;6', // Panic Attack - Shared - Soldier/Pyro/Heavy/Engineer
                '142;6', // Gunslinger                  == Engineer/Melee ==
                '155;6', // Southern Hospitality
                '329;6', // Jag
                '589;6' // Eureka Effect
            ],
            medic: [
                '36;6', // Blutsauger                   == Medic/Primary ==
                '305;6', // Crusader's Crossbow
                '412;6', // Overdose
                '35;6', // Kritzkrieg                   == Medic/Secondary ==
                '411;6', // Quick-Fix
                '998;6', // Vaccinator
                '37;6', // Ubersaw                      == Medic/Melee ==
                '173;6', // Vita-Saw
                '304;6', // Amputator
                '413;6' // Solemn Vow
            ],
            sniper: [
                '56;6', // Huntsman                     == Sniper/Primary ==
                '230;6', // Sydney Sleeper
                '402;6', // Bazaar Bargain
                '526;6', // Machina
                '752;6', // Hitman's Heatmaker
                '1092;6', // Fortified Compound
                '1098;6', // Classic
                '57;6', // Razorback                    == Sniper/Secondary ==
                '58;6', // Jarate
                '231;6', // Darwin's Danger Shield
                '642;6', // Cozy Camper
                '751;6', // Cleaner's Carbine
                '171;6', // Tribalman's Shiv            == Sniper/Melee ==
                '232;6', // Bushwacka
                '401;6' // Shahanshah
            ],
            spy: [
                '61;6', // Ambassador                   == Spy/Primary ==
                '224;6', // L'Etranger
                '460;6', // Enforcer
                '525;6', // Diamondback
                '225;6', // Your Eternal Reward         == Spy/Melee ==
                '356;6', // Conniver's Kunai
                '461;6', // Big Earner
                '649;6', // Spy-cicle
                '810;6', // Red-Tape Recorder           == Spy/PDA ==
                '60;6', // Cloak and Dagger             == Spy/PDA2 ==
                '59;6' // Dead Ringer
            ]
        };
        const uncraftAll = [
            '45;6;uncraftable', // Force-A-Nature               == Scout/Primary ==
            '220;6;uncraftable', // Shortstop
            '448;6;uncraftable', // Soda Popper
            '772;6;uncraftable', // Baby Face's Blaster
            '1103;6;uncraftable', // Back Scatter
            '46;6;uncraftable', // Bonk! Atomic Punch           == Scout/Secondary ==
            '163;6;uncraftable', // Crit-a-Cola
            '222;6;uncraftable', // Mad Milk
            '449;6;uncraftable', // Winger
            '773;6;uncraftable', // Pretty Boy's Pocket Pistol
            '812;6;uncraftable', // Flying Guillotine
            '44;6;uncraftable', // Sandman                      == Scout/Melee ==
            '221;6;uncraftable', // Holy Mackerel
            '317;6;uncraftable', // Candy Cane
            '325;6;uncraftable', // Boston Basher
            '349;6;uncraftable', // Sun-on-a-Stick
            '355;6;uncraftable', // Fan O'War
            '450;6;uncraftable', // Atomizer
            '648;6;uncraftable', // Wrap Assassin
            '127;6;uncraftable', // Direct Hit                  == Soldier/Primary ==
            '228;6;uncraftable', // Black Box
            '237;6;uncraftable', // Rocket Jumper
            '414;6;uncraftable', // Liberty Launcher
            '441;6;uncraftable', // Cow Mangler 5000
            '513;6;uncraftable', // Original
            '730;6;uncraftable', // Beggar's Bazooka
            '1104;6;uncraftable', // Air Strike
            '129;6;uncraftable', // Buff Banner                 == Soldier/Secondary ==
            '133;6;uncraftable', // Gunboats
            '226;6;uncraftable', // Battalion's Backup
            '354;6;uncraftable', // Concheror
            '415;6;uncraftable', // (Reserve Shooter - Shared - Soldier/Pyro)
            '442;6;uncraftable', // Righteous Bison
            '1101;6;uncraftable', // (B.A.S.E Jumper - Shared - Soldier/Demoman)
            '1153;6;uncraftable', // (Panic Attack - Shared - Soldier/Pyro/Heavy/Engineer)
            '444;6;uncraftable', // Mantreads
            '128;6;uncraftable', // Equalizer                   == Soldier/Melee ==
            '154;6;uncraftable', // (Pain Train - Shared - Soldier/Demoman)
            '357;6;uncraftable', // (Half-Zatoichi - Shared - Soldier/Demoman)
            '416;6;uncraftable', // Market Gardener
            '447;6;uncraftable', // Disciplinary Action
            '775;6;uncraftable', // Escape Plan
            '40;6;uncraftable', // Backburner                   == Pyro/Primary ==
            '215;6;uncraftable', // Degreaser
            '594;6;uncraftable', // Phlogistinator
            '741;6;uncraftable', // Rainblower
            '39;6;uncraftable', // Flare Gun                    == Pyro/Secondary ==
            '351;6;uncraftable', // Detonator
            '595;6;uncraftable', // Manmelter
            '740;6;uncraftable', // Scorch Shot
            '38;6;uncraftable', // Axtinguisher                 == Pyro/Melee ==
            '153;6;uncraftable', // Homewrecker
            '214;6;uncraftable', // Powerjack
            '326;6;uncraftable', // Back Scratcher
            '348;6;uncraftable', // Sharpened Volcano Fragment
            '457;6;uncraftable', // Postal Pummeler
            '593;6;uncraftable', // Third Degree
            '739;6;uncraftable', // Lollichop
            '813;6;uncraftable', // Neon Annihilator
            '308;6;uncraftable', // Loch-n-Load                 == Demoman/Primary ==
            '405;6;uncraftable', // Ali Baba's Wee Booties
            '608;6;uncraftable', // Bootlegger
            '996;6;uncraftable', // Loose Cannon
            '1151;6;uncraftable', // Iron Bomber
            '130;6;uncraftable', // Scottish Resistance         == Demoman/Secondary ==
            '131;6;uncraftable', // Chargin' Targe
            '265;6;uncraftable', // Sticky Jumper
            '406;6;uncraftable', // Splendid Screen
            '1099;6;uncraftable', // Tide Turner
            '1150;6;uncraftable', // Quickiebomb Launcher
            '132;6;uncraftable', // Eyelander                   == Demoman/Melee ==
            '172;6;uncraftable', // Scotsman's Skullcutter
            '307;6;uncraftable', // Ullapool Caber
            '327;6;uncraftable', // Claidheamh Mòr
            '404;6;uncraftable', // Persian Persuader
            '482;6;uncraftable', // Nessie's Nine Iron
            '609;6;uncraftable', // Scottish Handshake
            '41;6;uncraftable', // Natascha                     == Heavy/Primary ==
            '312;6;uncraftable', // Brass Beast
            '424;6;uncraftable', // Tomislav
            '811;6;uncraftable', // Huo-Long Heater
            '42;6;uncraftable', // Sandvich                     == Heavy/Secondary ==
            '159;6;uncraftable', // Dalokohs Bar
            '311;6;uncraftable', // Buffalo Steak Sandvich
            '425;6;uncraftable', // Family Business
            '43;6;uncraftable', // Killing Gloves of Boxing     == Heavy/Melee ==
            '239;6;uncraftable', // Gloves of Running Urgently
            '310;6;uncraftable', // Warrior's Spirit
            '331;6;uncraftable', // Fists of Steel
            '426;6;uncraftable', // Eviction Notice
            '656;6;uncraftable', // Holiday Punch
            '141;6;uncraftable', // Frontier Justice            == Engineer/Primary ==
            '527;6;uncraftable', // Widowmaker
            '588;6;uncraftable', // Pomson 6000
            '997;6;uncraftable', // Rescue Ranger
            '140;6;uncraftable', // Wrangler                    == Engineer/Secondary ==
            '528;6;uncraftable', // Short Circuit
            '142;6;uncraftable', // Gunslinger                  == Engineer/Melee ==
            '155;6;uncraftable', // Southern Hospitality
            '329;6;uncraftable', // Jag
            '589;6;uncraftable', // Eureka Effect
            '36;6;uncraftable', // Blutsauger                   == Medic/Primary ==
            '305;6;uncraftable', // Crusader's Crossbow
            '412;6;uncraftable', // Overdose
            '35;6;uncraftable', // Kritzkrieg                   == Medic/Secondary ==
            '411;6;uncraftable', // Quick-Fix
            '998;6;uncraftable', // Vaccinator
            '37;6;uncraftable', // Ubersaw                      == Medic/Melee ==
            '173;6;uncraftable', // Vita-Saw
            '304;6;uncraftable', // Amputator
            '413;6;uncraftable', // Solemn Vow
            '56;6;uncraftable', // Huntsman                     == Sniper/Primary ==
            '230;6;uncraftable', // Sydney Sleeper
            '402;6;uncraftable', // Bazaar Bargain
            '526;6;uncraftable', // Machina
            '752;6;uncraftable', // Hitman's Heatmaker
            '1092;6;uncraftable', // Fortified Compound
            '1098;6;uncraftable', // Classic
            '57;6;uncraftable', // Razorback                    == Sniper/Secondary ==
            '58;6;uncraftable', // Jarate
            '231;6;uncraftable', // Darwin's Danger Shield
            '642;6;uncraftable', // Cozy Camper
            '751;6;uncraftable', // Cleaner's Carbine
            '171;6;uncraftable', // Tribalman's Shiv            == Sniper/Melee ==
            '232;6;uncraftable', // Bushwacka
            '401;6;uncraftable', // Shahanshah
            '61;6;uncraftable', // Ambassador                   == Spy/Primary ==
            '224;6;uncraftable', // L'Etranger
            '460;6;uncraftable', // Enforcer
            '525;6;uncraftable', // Diamondback
            '225;6;uncraftable', // Your Eternal Reward         == Spy/Melee ==
            '356;6;uncraftable', // Conniver's Kunai
            '461;6;uncraftable', // Big Earner
            '649;6;uncraftable', // Spy-cicle
            '810;6;uncraftable', // Red-Tape Recorder           == Spy/PDA ==
            '60;6;uncraftable', // Cloak and Dagger             == Spy/PDA2 ==
            '59;6;uncraftable', // Dead Ringer
            '939;6;uncraftable' // Bat Outta Hell               == All class/Melee ==
        ];

        const craftAll = craft.scout.concat(
            craft.soldier,
            craft.pyro,
            craft.demoman,
            craft.heavy,
            craft.engineer,
            craft.medic,
            craft.sniper,
            craft.spy
        );
        return { craft, craftAll, uncraftAll };
    }

    private checkGroupInvites(): void {
        log.debug('Checking group invites');

        for (const groupID64 in this.bot.client.myGroups) {
            if (!Object.prototype.hasOwnProperty.call(this.bot.client.myGroups, groupID64)) {
                continue;
            }

            const relationship = this.bot.client.myGroups[groupID64];

            if (relationship === SteamUser.EClanRelationship.Invited) {
                this.bot.client.respondToGroupInvite(groupID64, false);
            }
        }

        this.groups.forEach(steamID => {
            if (
                this.bot.client.myGroups[steamID] !== SteamUser.EClanRelationship.Member &&
                this.bot.client.myGroups[steamID] !== SteamUser.EClanRelationship.Blocked
            ) {
                this.bot.community.getSteamGroup(new SteamID(steamID), (err, group) => {
                    if (err) {
                        log.warn('Failed to get group: ', err);
                        return;
                    }

                    log.info(`Not member of group ${group.name} ("${steamID}"), joining...`);
                    group.join(err => {
                        if (err) {
                            log.warn('Failed to join group: ', err);
                        }
                    });
                });
            }
        });
    }

    onPollData(pollData: PollData): void {
        files.writeFile(paths.files.pollData, pollData, true).catch(err => {
            log.warn('Failed to save polldata: ', err);
        });
    }

    onPricelist(pricelist: Entry[]): void {
        log.debug('Pricelist changed');

        if (pricelist.length === 0) {
            // Ignore errors
            this.bot.listings.removeAll().asCallback();
        }

        files
            .writeFile(
                paths.files.pricelist,
                pricelist.map(entry => entry.getJSON()),
                true
            )
            .catch(err => {
                log.warn('Failed to save pricelist: ', err);
            });
    }

    onPriceChange(sku: string, entry: Entry): void {
        this.bot.listings.checkBySKU(sku, entry);
    }

    onLoginThrottle(wait: number): void {
        log.warn('Waiting ' + wait + ' ms before trying to sign in...');
    }

    onTF2QueueCompleted(): void {
        log.debug('Queue finished');
        this.bot.client.gamesPlayed(process.env.ENABLE_ONLY_PLAY_TF2 === 'true' ? 440 : [this.customGameName, 440]);
    }
};

function summarizeSteamChat(
    trade: string,
    value: { diff: number; diffRef: number; diffKey: string },
    keyPrice: { buy: Currencies; sell: Currencies }
): string {
    const summary =
        `\n\nSummary\n` +
        trade.replace('Asked:', '• Asked:').replace('Offered:', '• Offered:') +
        (value.diff > 0
            ? `\n📈 Profit from overpay: ${value.diffRef} ref` +
              (value.diffRef >= keyPrice.sell.metal ? ` (${value.diffKey})` : '')
            : value.diff < 0
            ? `\n📉 Loss from underpay: ${value.diffRef} ref` +
              (value.diffRef >= keyPrice.sell.metal ? ` (${value.diffKey})` : '')
            : '');
    return summary;
}

function listItems(items: {
    invalid: string[];
    overstock: string[];
    understock: string[];
    duped: string[];
    dupedFailed: string[];
    highValue: string[];
}): string {
    let list = items.invalid.length !== 0 ? '🟨_INVALID_ITEMS:\n- ' + items.invalid.join(',\n- ') : '';
    list +=
        items.overstock.length !== 0
            ? (items.invalid.length !== 0 ? '\n\n' : '') + '🟦_OVERSTOCKED:\n- ' + items.overstock.join(',\n- ')
            : '';
    list +=
        items.understock.length !== 0
            ? (items.invalid.length !== 0 || items.overstock.length !== 0 ? '\n\n' : '') +
              '🟩_UNDERSTOCKED:\n- ' +
              items.understock.join(',\n- ')
            : '';
    list +=
        items.duped.length !== 0
            ? (items.invalid.length !== 0 || items.overstock.length !== 0 || items.understock.length !== 0
                  ? '\n\n'
                  : '') +
              '🟫_DUPED_ITEMS:\n- ' +
              items.duped.join(',\n- ')
            : '';
    list +=
        items.dupedFailed.length !== 0
            ? (items.invalid.length !== 0 ||
              items.overstock.length !== 0 ||
              items.understock.length !== 0 ||
              items.duped.length !== 0
                  ? '\n\n'
                  : '') +
              '🟪_DUPE_CHECK_FAILED:\n- ' +
              items.dupedFailed.join(',\n- ')
            : '';
    list +=
        items.highValue.length !== 0
            ? (items.invalid.length !== 0 ||
              items.overstock.length !== 0 ||
              items.understock.length !== 0 ||
              items.duped.length !== 0 ||
              items.dupedFailed.length !== 0
                  ? '\n\n'
                  : '') +
              '🔶_HIGH_VALUE_ITEMS:\n- ' +
              items.highValue.join('\n\n- ')
            : '';

    if (list.length === 0) {
        list = '-';
    }
    return list;
}<|MERGE_RESOLUTION|>--- conflicted
+++ resolved
@@ -2989,11 +2989,6 @@
                 },
                 (err, reponse, body) => {
                     if (err) {
-<<<<<<< HEAD
-                        // if failed, retry after 10 minutes.
-                        log.debug('Failed to obtain backpack slots, retrying in 10 minutes: ', err);
-=======
->>>>>>> 0bde5f34
                         clearTimeout(this.retryRequest);
                         this.retryRequest = setTimeout(() => {
                             this.getBPTFAccountInfo();
@@ -3001,22 +2996,8 @@
                         return reject(err);
                     }
 
-<<<<<<< HEAD
-                    if (body.result.status != 1) {
-                        err = new Error(body.result.statusDetail);
-                        err.status = body.result.status;
-                        log.debug('Failed to obtain backpack slots, retrying in 10 minutes: ', err);
-                        // if failed, retry after 10 minutes.
-                        clearTimeout(this.retryRequest);
-                        this.retryRequest = setTimeout(() => {
-                            this.requestBackpackSlots();
-                        }, 10 * 60 * 1000);
-                        return reject();
-                    }
-=======
                     const user = body.users[steamID64];
                     const isPremium = user.premium ? user.premium === 1 : false;
->>>>>>> 0bde5f34
 
                     this.isPremium = isPremium;
                     this.backpackSlots = user.inventory['440'].slots.total;
