--- conflicted
+++ resolved
@@ -161,13 +161,9 @@
         }
 
         const pricelist = this.bot.pricelist.getPrices;
-        const skus = pricelist.filter(entry => entry.sku !== '5021;6').map(entry => entry.sku);
-
-<<<<<<< HEAD
+        const skus = Object.keys(pricelist).filter(sku => sku !== '5021;6');
+
         const total = Object.keys(pricelist).length;
-=======
-        const total = skus.length;
->>>>>>> fc04e479
         const totalTime = total * 2 * 1000;
         const aSecond = 1000;
         const aMin = 60 * 1000;
@@ -183,13 +179,7 @@
             } (about 2 seconds for each item).`
         );
 
-<<<<<<< HEAD
-        const skus = Object.keys(pricelist);
-
-        const pricecheck = new Pricecheck(this.bot, this.priceSource, steamID);
-=======
         const pricecheck = new Pricecheck(this.bot, steamID);
->>>>>>> fc04e479
         pricecheck.enqueue = skus;
 
         Pricecheck.addJob();
