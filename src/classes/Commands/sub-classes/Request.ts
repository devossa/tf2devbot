import SteamID from 'steamid';
import SKU from 'tf2-sku-2';
import pluralize from 'pluralize';
import dayjs from 'dayjs';
import sleepasync from 'sleep-async';
import Currencies from 'tf2-currencies-2';
import { removeLinkProtocol, getItemFromParams, testSKU, fixSKU } from '../functions/utils';
import Bot from '../../Bot';
import CommandParser from '../../CommandParser';
import log from '../../../lib/logger';
import { fixItem } from '../../../lib/items';
import { UnknownDictionary } from '../../../types/common';
import Pricer, { GetPriceFn, GetSnapshotsFn, RequestCheckFn, RequestCheckResponse } from '../../Pricer';

export default class RequestCommands {
    private getSnapshots: GetSnapshotsFn;

    private requestCheck: RequestCheckFn;

    private getPrice: GetPriceFn;

    constructor(private readonly bot: Bot, private priceSource: Pricer) {
        this.bot = bot;

        this.getSnapshots = this.priceSource.getSnapshots.bind(this.priceSource);
        this.requestCheck = this.priceSource.requestCheck.bind(this.priceSource);
        this.getPrice = this.priceSource.getPrice.bind(this.priceSource);

        Pricecheck.setRequestCheckFn(this.requestCheck);
    }

    async getSnapshotsCommand(steamID: SteamID, message: string): Promise<void> {
        if (this.bot.options.customPricerUrl !== '' && this.bot.options.customPricerApiToken !== '') {
            return this.bot.sendMessage(steamID, '❌ This command is disabled for custom pricer.');
        }

        const params = CommandParser.parseParams(CommandParser.removeCommand(removeLinkProtocol(message)));
        if (params.sku === undefined) {
            const item = getItemFromParams(steamID, params, this.bot);

            if (item === null) {
                return;
            }

            params.sku = SKU.fromObject(item);
        } else {
            params.sku = SKU.fromObject(fixItem(SKU.fromString(params.sku), this.bot.schema));
        }

        params.sku = fixSKU(params.sku);

        const name = this.bot.schema.getName(SKU.fromString(params.sku));
        try {
            const salesData = await this.getSnapshots(params.sku, 'bptf');
            if (!salesData) {
                return this.bot.sendMessage(
                    steamID,
                    `❌ No recorded snapshots found for ${name === null ? (params.sku as string) : name}.`
                );
            }

            if (salesData.sales.length === 0) {
                return this.bot.sendMessage(
                    steamID,
                    `❌ No recorded snapshots found for ${name === null ? (params.sku as string) : name}.`
                );
            }

            const sales: Sales[] = [];
            salesData.sales.forEach(sale =>
                sales.push({
                    seller: 'https://backpack.tf/profiles/' + sale.steamid,
                    itemHistory: 'https://backpack.tf/item/' + sale.id.replace('440_', ''),
                    keys: sale.currencies.keys,
                    metal: sale.currencies.metal,
                    date: sale.time
                })
            );
            sales.sort((a, b) => b.date - a.date);

            let left = 0;
            const salesList: string[] = [];
            const salesListCount = salesList.length;
            const salesCount = sales.length;

            for (let i = 0; i < salesCount; i++) {
                if (salesListCount > 40) {
                    left += 1;
                } else {
                    const sale = sales[i];
                    salesList.push(
                        `Listed #${i + 1}-----\n• Date: ${dayjs.unix(sale.date).utc().toString()}\n• Item: ${
                            sale.itemHistory
                        }\n• Seller: ${sale.seller}\n• Was selling for: ${sale.keys > 0 ? `${sale.keys} keys,` : ''} ${
                            sale.metal
                        } ref`
                    );
                }
            }

            let reply = `🔎 Recorded removed sell listings from backpack.tf\n\nItem name: ${
                salesData.name
            }\n\n-----${salesList.join('\n\n-----')}`;
            if (left > 0) {
                reply += `,\n\nand ${left} other ${pluralize('sale', left)}`;
            }

            this.bot.sendMessage(steamID, reply);
        } catch (err) {
            return this.bot.sendMessage(
                steamID,
                `❌ Error getting sell snapshots for ${name === null ? (params.sku as string) : name}: ${
                    (err as ErrorRequest).body && (err as ErrorRequest).body.message
                        ? (err as ErrorRequest).body.message
                        : (err as ErrorRequest).message
                }`
            );
        }
    }

    pricecheckCommand(steamID: SteamID, message: string): void {
        const params = CommandParser.parseParams(CommandParser.removeCommand(removeLinkProtocol(message)));
        if (params.sku !== undefined && !testSKU(params.sku as string)) {
            return this.bot.sendMessage(steamID, `❌ "sku" should not be empty or wrong format.`);
        }

        if (params.sku === undefined) {
            const item = getItemFromParams(steamID, params, this.bot);
            if (item === null) {
                return;
            }

            params.sku = SKU.fromObject(item);
        } else {
            params.sku = SKU.fromObject(fixItem(SKU.fromString(params.sku), this.bot.schema));
        }

        params.sku = fixSKU(params.sku);

        void this.requestCheck(params.sku, 'bptf').asCallback((err: ErrorRequest, body: RequestCheckResponse) => {
            if (err) {
                return this.bot.sendMessage(
                    steamID,
                    `❌ Error while requesting price check: ${
                        err.body && err.body.message ? err.body.message : err.message
                    }`
                );
            }

            if (!body) {
                this.bot.sendMessage(steamID, '❌ Error while requesting price check (returned null/undefined)');
            } else {
                this.bot.sendMessage(steamID, `✅ Requested pricecheck for ${body.name}, the item will be checked.`);
            }
        });
    }

    pricecheckAllCommand(steamID: SteamID): void {
        if (Pricecheck.isRunning()) {
            return this.bot.sendMessage(steamID, "❌ Pricecheck is still running. Please wait until it's completed.");
        }

        const pricelist = this.bot.pricelist.getPrices;
        const skus = pricelist.filter(entry => entry.sku !== '5021;6').map(entry => entry.sku);

<<<<<<< HEAD
        const total = Object.keys(pricelist).length;
=======
        const total = skus.length;
>>>>>>> 2a944a27
        const totalTime = total * 2 * 1000;
        const aSecond = 1000;
        const aMin = 60 * 1000;
        const anHour = 60 * 60 * 1000;
        this.bot.sendMessage(
            steamID,
            `⌛ Price check requested for ${total} items. It will be completed in approximately ${
                totalTime < aMin
                    ? `${Math.round(totalTime / aSecond)} seconds.`
                    : totalTime < anHour
                    ? `${Math.round(totalTime / aMin)} minutes.`
                    : `${Math.round(totalTime / anHour)} hours.`
            } (about 2 seconds for each item).`
        );

<<<<<<< HEAD
        const skus = Object.keys(pricelist);

        const pricecheck = new Pricecheck(this.bot, this.priceSource, steamID);
=======
        const pricecheck = new Pricecheck(this.bot, steamID);
>>>>>>> 2a944a27
        pricecheck.enqueue = skus;

        Pricecheck.addJob();
        void pricecheck.executeCheck();
    }

    async checkCommand(steamID: SteamID, message: string): Promise<void> {
        const params = CommandParser.parseParams(CommandParser.removeCommand(removeLinkProtocol(message)));
        if (params.sku !== undefined && !testSKU(params.sku as string)) {
            return this.bot.sendMessage(steamID, `❌ "sku" should not be empty or wrong format.`);
        }

        if (params.sku === undefined) {
            const item = getItemFromParams(steamID, params, this.bot);
            if (item === null) {
                return;
            }

            params.sku = SKU.fromObject(item);
        } else {
            params.sku = SKU.fromObject(fixItem(SKU.fromString(params.sku), this.bot.schema));
        }

        params.sku = fixSKU(params.sku);

        const customUrl = this.bot.options.customPricerUrl;
        const name = this.bot.schema.getName(SKU.fromString(params.sku));
        try {
            const price = await this.getPrice(params.sku, 'bptf');
            const currBuy = new Currencies(price.buy);
            const currSell = new Currencies(price.sell);

            this.bot.sendMessage(
                steamID,
                `🔎 ${name}:\n• Buy  : ${currBuy.toString()}\n• Sell : ${currSell.toString()}\n\n${
                    customUrl ? `Link: ${customUrl}` : 'Prices.TF: https://prices.tf'
                }/items/${params.sku as string}`
            );
        } catch (err) {
            return this.bot.sendMessage(
                steamID,
                `Error getting price for ${name === null ? (params.sku as string) : name}: ${
                    (err as ErrorRequest).body && (err as ErrorRequest).body.message
                        ? (err as ErrorRequest).body.message
                        : (err as ErrorRequest).message
                }`
            );
        }
    }
}

class Pricecheck {
    // reference: https://www.youtube.com/watch?v=bK7I79hcm08

    private static pricecheck: UnknownDictionary<boolean> = {};

    private static requestCheck: RequestCheckFn;

    static setRequestCheckFn(fn: RequestCheckFn): void {
        this.requestCheck = fn;
    }

    private skus: string[] = [];

    private submitted = 0;

    private success = 0;

    private failed = 0;

    private total = 0;

    constructor(private readonly bot: Bot, private readonly steamID: SteamID) {
        this.bot = bot;
    }

    set enqueue(skus: string[]) {
        this.skus = skus;
        this.total = skus.length;
    }

    async executeCheck(): Promise<void> {
        await sleepasync().Promise.sleep(2 * 1000);

        void Pricecheck.requestCheck(this.sku, 'bptf').asCallback(err => {
            if (err) {
                this.submitted++;
                this.failed++;
                log.warn(`pricecheck failed for ${this.sku}: ${JSON.stringify(err)}`);
                log.debug(
                    `pricecheck for ${this.sku} failed, status: ${this.submitted}/${this.remaining}, ${this.success} success, ${this.failed} failed.`
                );
            } else {
                this.submitted++;
                this.success++;
                log.debug(
                    `pricecheck for ${this.sku} success, status: ${this.submitted}/${this.remaining}, ${this.success} success, ${this.failed} failed.`
                );
            }

            this.dequeue();

            if (this.isEmpty) {
                Pricecheck.removeJob();
                return this.bot.sendMessage(
                    this.steamID,
                    `✅ Successfully pricecheck for all ${this.total} ${pluralize('item', this.total)}!`
                );
            }

            void this.executeCheck();
        });
    }

    private dequeue(): void {
        this.skus.shift();
    }

    private get sku(): string {
        return this.skus[0];
    }

    private get remaining(): number {
        return this.skus.length;
    }

    private get isEmpty(): boolean {
        return this.skus.length === 0;
    }

    static addJob(): void {
        this.pricecheck['1'] = true;
    }

    static isRunning(): boolean {
        return this.pricecheck['1'] !== undefined;
    }

    private static removeJob(): void {
        delete this.pricecheck['1'];
    }
}

interface Sales {
    seller: string;
    itemHistory: string;
    keys: number;
    metal: number;
    date: number;
}

interface ErrorRequest {
    body?: ErrorBody;
    message?: string;
}

interface ErrorBody {
    message: string;
}<|MERGE_RESOLUTION|>--- conflicted
+++ resolved
@@ -161,13 +161,9 @@
         }
 
         const pricelist = this.bot.pricelist.getPrices;
-        const skus = pricelist.filter(entry => entry.sku !== '5021;6').map(entry => entry.sku);
-
-<<<<<<< HEAD
-        const total = Object.keys(pricelist).length;
-=======
+        const skus = Object.keys(pricelist).filter(sku => sku !== '5021;6');
+
         const total = skus.length;
->>>>>>> 2a944a27
         const totalTime = total * 2 * 1000;
         const aSecond = 1000;
         const aMin = 60 * 1000;
@@ -183,13 +179,9 @@
             } (about 2 seconds for each item).`
         );
 
-<<<<<<< HEAD
         const skus = Object.keys(pricelist);
 
-        const pricecheck = new Pricecheck(this.bot, this.priceSource, steamID);
-=======
         const pricecheck = new Pricecheck(this.bot, steamID);
->>>>>>> 2a944a27
         pricecheck.enqueue = skus;
 
         Pricecheck.addJob();
