/* eslint-disable @typescript-eslint/no-unsafe-member-access */
/* eslint-disable @typescript-eslint/no-unsafe-assignment */

import SteamID from 'steamid';
import SKU from 'tf2-sku-2';
import Currencies from 'tf2-currencies-2';
import pluralize from 'pluralize';
import sleepasync from 'sleep-async';
import { fixSKU, getItemFromParams, removeLinkProtocol, testSKU } from '../functions/utils';
import Bot from '../../Bot';
import CommandParser from '../../CommandParser';
import { Entry, EntryData, PricelistChangedSource } from '../../Pricelist';
import validator from '../../../lib/validator';
import log from '../../../lib/logger';

// Pricelist manager

export default class PricelistManagerCommands {
    private stopAutoAdd = false;

<<<<<<< HEAD
    private requestCheck: RequestCheckFn;
=======
    private executed = false;

    private lastExecutedTime: number | null = null;

    private executeTimeout: NodeJS.Timeout;
>>>>>>> fc04e479

    stopAutoAddCommand(): void {
        this.stopAutoAdd = true;
    }

    constructor(private readonly bot: Bot) {
        this.bot = bot;
    }

    addCommand(steamID: SteamID, message: string): void {
        const params = CommandParser.parseParams(CommandParser.removeCommand(removeLinkProtocol(message)));

        if (params.enabled === undefined) {
            params.enabled = true;
        }

        if (params.max === undefined) {
            params.max = 1;
        }

        if (params.min === undefined) {
            params.min = 0;
        }

        if (params.intent === undefined) {
            params.intent = 2;
        } else if (typeof params.intent === 'string') {
            const intent = ['buy', 'sell', 'bank'].indexOf(params.intent.toLowerCase());

            if (intent !== -1) {
                params.intent = intent;
            }
        }

        if (typeof params.buy === 'object') {
            params.buy.keys = params.buy.keys || 0;
            params.buy.metal = params.buy.metal || 0;

            if (params.autoprice === undefined) {
                params.autoprice = false;
            }
        } else if (typeof params.buy !== 'object' && typeof params.sell === 'object') {
            params['buy'] = {
                keys: 0,
                metal: 0
            };
        }

        if (typeof params.sell === 'object') {
            params.sell.keys = params.sell.keys || 0;
            params.sell.metal = params.sell.metal || 0;

            if (params.autoprice === undefined) {
                params.autoprice = false;
            }
        } else if (typeof params.sell !== 'object' && typeof params.buy === 'object') {
            params['sell'] = {
                keys: 0,
                metal: 0
            };
        }

        const isPremium = this.bot.handler.getBotInfo.premium;
        if (params.promoted !== undefined) {
            if (!isPremium) {
                return this.bot.sendMessage(
                    steamID,
                    `❌ This account is not Backpack.tf Premium. You can't use "promoted" parameter.`
                );
            }

            if (typeof params.promoted === 'boolean') {
                if (params.promoted === true) {
                    params.promoted = 1;
                } else {
                    params.promoted = 0;
                }
            } else {
                if (typeof params.promoted !== 'number') {
                    return this.bot.sendMessage(
                        steamID,
                        '❌ "promoted" parameter must be either 0 (false) or 1 (true)'
                    );
                } else if (params.promoted < 0 || params.promoted > 1) {
                    return this.bot.sendMessage(
                        steamID,
                        '❌ "promoted" parameter must be either 0 (false) or 1 (true)'
                    );
                }
            }
        } else {
            params['promoted'] = 0;
        }

        if (typeof params.note === 'object') {
            params.note.buy = params.note.buy || null;
            params.note.sell = params.note.sell || null;
        }

        if (params.note === undefined) {
            // If note parameter is not defined, set both note.buy and note.sell to null.
            params['note'] = { buy: null, sell: null };
        }

        if (params.group && typeof params.group !== 'string') {
            // if group parameter is defined, convert anything to string
            params.group = String(params.group);
        }

        if (params.group === undefined) {
            // If group parameter is not defined, set it to null.
            params['group'] = 'all';
        }

        if (params.autoprice === undefined) {
            params.autoprice = true;
        }

        if (params.sku !== undefined && !testSKU(params.sku as string)) {
            return this.bot.sendMessage(steamID, `❌ "sku" should not be empty or wrong format.`);
        }

        if (params.sku === undefined) {
            const item = getItemFromParams(steamID, params, this.bot);

            if (item === null) {
                return;
            }

            params.sku = SKU.fromObject(item);
        }

        params.sku = fixSKU(params.sku);

        this.bot.pricelist
            .addPrice(params as EntryData, true, PricelistChangedSource.Command)
            .then(entry => {
                this.bot.sendMessage(
                    steamID,
                    `✅ Added "${entry.name}" (${entry.sku})` + this.generateAddedReply(isPremium, entry)
                );
            })
            .catch(err => {
                this.bot.sendMessage(steamID, `❌ Failed to add the item to the pricelist: ${(err as Error).message}`);
            });
    }

    private generateAddedReply(isPremium: boolean, entry: Entry): string {
        const amount = this.bot.inventoryManager.getInventory.getAmount(entry.sku);
        const reply =
            `\n💲 Buy: ${entry.buy.toString()} | Sell: ${entry.sell.toString()}` +
            `\n🛒 Intent: ${entry.intent === 2 ? 'bank' : entry.intent === 1 ? 'sell' : 'buy'}` +
            `\n📦 Stock: ${amount} | Min: ${entry.min} | Max: ${entry.max}` +
            `\n📋 Enabled: ${entry.enabled ? '✅' : '❌'}` +
            `\n🔄 Autoprice: ${entry.autoprice ? '✅' : '❌'}` +
            (isPremium ? `\n📢 Promoted: ${entry.promoted === 1 ? '✅' : '❌'}` : '') +
            `\n🔰 Group: ${entry.group}` +
            `${entry.note.buy !== null ? `\n📥 Custom buying note: ${entry.note.buy}` : ''}` +
            `${entry.note.sell !== null ? `\n📤 Custom selling note: ${entry.note.sell}` : ''}`;

        return reply;
    }

    async autoAddCommand(steamID: SteamID, message: string): Promise<void> {
        const params = CommandParser.parseParams(CommandParser.removeCommand(removeLinkProtocol(message)));

        if (params.sku !== undefined || params.name !== undefined || params.defindex !== undefined) {
            return this.bot.sendMessage(
                steamID,
                `❌ Please only define item listing settings parameters, more info:` +
                    ` https://github.com/TF2Autobot/tf2autobot/wiki/What-is-the-pricelist%3F#i2---item-listing-settings-parameters.`
            );
        }

        if (!params) {
            this.bot.sendMessage(steamID, `⏳ Adding all items with default settings...`);
        }

        if (params.enabled === undefined) {
            params.enabled = true;
        }

        if (params.min === undefined) {
            params.min = 0;
        }

        if (params.max === undefined) {
            params.max = 1;
        }

        if (params.intent === undefined) {
            params.intent = 2;
        } else if (typeof params.intent === 'string') {
            const intent = ['buy', 'sell', 'bank'].indexOf(params.intent.toLowerCase());

            if (intent !== -1) {
                params.intent = intent;
            }
        }

        if (typeof params.buy === 'object') {
            params.buy.keys = params.buy.keys || 0;
            params.buy.metal = params.buy.metal || 0;

            if (params.autoprice === undefined) {
                params.autoprice = false;
            }
        } else if (typeof params.buy !== 'object' && typeof params.sell === 'object') {
            params['buy'] = {
                keys: 0,
                metal: 0
            };
        }

        if (typeof params.sell === 'object') {
            params.sell.keys = params.sell.keys || 0;
            params.sell.metal = params.sell.metal || 0;

            if (params.autoprice === undefined) {
                params.autoprice = false;
            }
        } else if (typeof params.sell !== 'object' && typeof params.buy === 'object') {
            params['sell'] = {
                keys: 0,
                metal: 0
            };
        }

        if (
            (params.sell !== undefined && params.buy === undefined) ||
            (params.sell === undefined && params.buy !== undefined)
        ) {
            return this.bot.sendMessage(steamID, `❌ Please set both buy and sell prices.`);
        }

        const isPremium = this.bot.handler.getBotInfo.premium;

        if (params.promoted !== undefined) {
            if (!isPremium) {
                return this.bot.sendMessage(
                    steamID,
                    `❌ This account is not Backpack.tf Premium. You can't use "promoted" paramter.`
                );
            }

            if (typeof params.promoted === 'boolean') {
                if (params.promoted === true) {
                    params.promoted = 1;
                } else {
                    params.promoted = 0;
                }
            } else {
                if (typeof params.promoted !== 'number') {
                    return this.bot.sendMessage(
                        steamID,
                        '❌ "promoted" parameter must be either 0 (false) or 1 (true)'
                    );
                }

                if (params.promoted < 0 || params.promoted > 1) {
                    return this.bot.sendMessage(
                        steamID,
                        '❌ "promoted" parameter must be either 0 (false) or 1 (true)'
                    );
                }
            }
        } else {
            params['promoted'] = 0;
        }

        if (typeof params.note === 'object') {
            params.note.buy = params.note.buy || null;
            params.note.sell = params.note.sell || null;
        }

        if (params.note === undefined) {
            // If note parameter is not defined, set both note.buy and note.sell to null.
            params['note'] = { buy: null, sell: null };
        }

        if (params.group && typeof params.group !== 'string') {
            // if group parameter is defined, convert anything to string
            params.group = String(params.group);
        }

        if (params.group === undefined) {
            // If group parameter is not defined, set it to null.
            params['group'] = 'all';
        }

        if (params.autoprice === undefined) {
            params.autoprice = true;
        }

        const pricelist = this.bot.pricelist.getPrices;
        const skusFromPricelist = Object.keys(pricelist);

        const dict = this.bot.inventoryManager.getInventory.getItems;
        const clonedDict = Object.assign({}, dict);

        const pureAndWeapons = ['5021;6', '5000;6', '5001;6', '5002;6'].concat(
            this.bot.craftWeapons.concat(this.bot.uncraftWeapons)
        );

        for (const sku in clonedDict) {
            if (!Object.prototype.hasOwnProperty.call(clonedDict, sku)) {
                continue;
            }

            if (pureAndWeapons.includes(sku)) {
                delete clonedDict[sku];
            }
        }

        const total = Object.keys(clonedDict).length;

        const totalTime = total * (params.autoprice ? 2 : 1) * 1000;
        const aSecond = 1000;
        const aMin = 60 * 1000;
        const anHour = 60 * 60 * 1000;

        this.bot.sendMessage(
            steamID,
            `⏳ Running automatic add items... Total items to add: ${total}` +
                `\n${params.autoprice ? 2 : 1} seconds in between items, so it will be about ${
                    totalTime < aMin
                        ? `${Math.round(totalTime / aSecond)} seconds`
                        : totalTime < anHour
                        ? `${Math.round(totalTime / aMin)} minutes`
                        : `${Math.round(totalTime / anHour)} hours`
                } to complete. Send "!stopautoadd" to abort.`
        );

        let added = 0;
        let skipped = 0;
        let failed = 0;

        for (const sku in clonedDict) {
            if (this.stopAutoAdd) {
                this.bot.sendMessage(steamID, '----------\n🛑 Stopped auto-add items');
                this.stopAutoAdd = false;
                break;
            }

            if (!Object.prototype.hasOwnProperty.call(clonedDict, sku)) {
                continue;
            }

            if (skusFromPricelist.includes(sku)) {
                skipped++;
                this.bot.sendMessage(
                    steamID,
                    `----------\n⚠️ ${this.bot.schema.getName(
                        SKU.fromString(sku)
                    )} (${sku}) already in pricelist, skipping...` +
                        `\n📜 Status: ${added} added, ${skipped} skipped, ${failed} failed / ${total} total, ${
                            total - added - skipped - failed
                        } remaining`
                );
                // Prevent spamming detection and cause the bot to stop sending messages
                await sleepasync().Promise.sleep(1000);
                continue;
            }

            if (params.autoprice === true) {
                await sleepasync().Promise.sleep(2 * 1000);
            } else {
                await sleepasync().Promise.sleep(1000);
            }

            params.sku = sku;

            this.bot.pricelist
                .addPrice(params as EntryData, true, PricelistChangedSource.Command)
                .then(entry => {
                    added++;
                    this.bot.sendMessage(
                        steamID,
                        `----------\n✅ Added "${entry.name}" (${entry.sku})` +
                            this.generateAddedReply(isPremium, entry) +
                            `\n\n📜 Status: ${added} added, ${skipped} skipped, ${failed} failed / ${total} total, ${
                                total - added - skipped - failed
                            } remaining`
                    );
                })
                .catch(err => {
                    failed++;
                    this.bot.sendMessage(
                        steamID,
                        `----------\n❌ Failed to add the item to the pricelist: ${(err as Error).message}` +
                            `\n\n📜 Status: ${added} added, ${skipped} skipped, ${failed} failed / ${total} total, ${
                                total - added - skipped - failed
                            } remaining`
                    );
                });
        }

        await sleepasync().Promise.sleep(2 * 1000);
        this.bot.sendMessage(
            steamID,
            `----------\n✅ Done, summary: ${added} added, ${skipped} skipped, ${failed} failed / ${total} total`
        );

        this.stopAutoAdd = false;
    }

    async updateCommand(steamID: SteamID, message: string): Promise<void> {
        const params = CommandParser.parseParams(CommandParser.removeCommand(removeLinkProtocol(message)));

        if (typeof params.intent === 'string') {
            const intent = ['buy', 'sell', 'bank'].indexOf(params.intent.toLowerCase());

            if (intent !== -1) {
                params.intent = intent;
            }
        }

        if (params.all === true) {
            //Check for invalid usages first
            if (!params.withgroup && !params.withoutgroup) {
                if (typeof params.note === 'object') {
                    return this.bot.sendMessage(
                        steamID,
                        `❌ Please specify "withgroup" or "withoutgroup" to change note.` +
                            `\nExample: "!update all=true&withgroup=<groupName>&note.buy=<yourNote>"`
                    );
                }

                if (typeof params.buy === 'object' || typeof params.sell === 'object') {
                    return this.bot.sendMessage(
                        steamID,
                        `❌ Please specify "withgroup" or "withoutgroup" to change buying/selling price.\nExample:\n` +
                            `"!update all=true&withgroup=<groupName>&(buy.keys|buy.metal)=<buyingPrice>&(sell.keys|sell.metal)=<sellingPrice>"`
                    );
                }
            }
            if (params.promoted) {
                return this.bot.sendMessage(steamID, `❌ Parameter "promoted" can't be used with "!update all=true".`);
            }

            if (params.withgroup && params.withoutgroup) {
                return this.bot.sendMessage(
                    steamID,
                    `❌ Don't be dumb. Please choose only "withgroup" OR "withoutgroup", not both. Thanks.`
                );
            }
            const keyPrice = this.bot.pricelist.getKeyPrice;
            if (typeof params.buy === 'object' || typeof params.sell === 'object') {
                if (
                    (params.buy !== null && params.sell === undefined) ||
                    (params.buy === undefined && params.sell !== null)
                ) {
                    return this.bot.sendMessage(steamID, `❌ You must include both buying and selling prices.`);
                } else if (
                    new Currencies(params.buy).toValue(keyPrice.metal) >=
                    new Currencies(params.sell).toValue(keyPrice.metal)
                ) {
                    return this.bot.sendMessage(steamID, `❌ Buying price can't be higher than selling price.`);
                }
            }
            // TODO: Must have at least one other param

            const pricelist = this.bot.pricelist.getPrices;

            if (Object.keys(pricelist).length === 0) {
                return this.bot.sendMessage(steamID, 'Your pricelist is empty.');
            }

            const newPricelist = Object.assign({}, pricelist);

            let changed = false;
            for (const sku in newPricelist) {
                if (!Object.prototype.hasOwnProperty.call(newPricelist, sku)) continue;
                const entry = newPricelist[sku];
                if (params.withgroup && entry.group !== params.withgroup) continue;
                if (params.withgroup && entry.group === params.withoutgroup) continue;
                // Autokeys is a feature, so when updating multiple entry with
                // "!update all=true", key entry will be removed from newPricelist.
                // https://github.com/TF2Autobot/tf2autobot/issues/131
                if (this.bot.options.autokeys.enable && sku == '5021;6') continue;
                changed = true;
                if (params.intent || params.intent === 0) {
                    entry.intent = params.intent as 0 | 1 | 2;
                }

                if (typeof params.min === 'number') {
                    entry.min = params.min;
                }

                if (typeof params.max === 'number') {
                    entry.max = params.max;
                }

                if (typeof params.enabled === 'boolean') {
                    entry.enabled = params.enabled;
                }

                if (params.group) {
                    entry.group = String(params.group);
                }

                if (params.removenote === true) {
                    // Sending "!update all=true&removenote=true" will set both
                    // note.buy and note.sell for entire/withgroup entries to null.
                    entry.note.buy = null;
                    entry.note.sell = null;
                }

                if (params.resetgroup === true) {
                    entry.group = 'all';
                }

                if (typeof params.autoprice === 'boolean') {
                    if (params.autoprice === false) {
                        entry.time = null;
                    }

                    entry.autoprice = params.autoprice;
                }

                if (params.withgroup || params.withoutgroup) {
                    if (typeof params.note === 'object') {
                        // can change note if have withgroup/withoutgroup parameter
                        entry.note.buy = params.note.buy || entry.note.buy;
                        entry.note.sell = params.note.sell || entry.note.sell;
                    }

                    if (typeof params.buy === 'object') {
                        entry.buy.keys = params.buy.keys || 0;
                        entry.buy.metal = params.buy.metal || 0;

                        if (params.autoprice === undefined) {
                            entry.autoprice = false;
                        }
                    }

                    if (typeof params.sell === 'object') {
                        entry.sell.keys = params.sell.keys || 0;
                        entry.sell.metal = params.sell.metal || 0;

                        if (params.autoprice === undefined) {
                            entry.autoprice = false;
                        }
                    }
                }
                newPricelist[sku] = entry;
            }
            if (changed) {
                const errors = validator(newPricelist, 'pricelist');
                if (errors !== null) {
                    throw new Error(errors.join(', '));
                }
            } else {
                if (params.withgroup) {
                    return this.bot.sendMessage(
                        steamID,
                        `❌ There is no entry with "${params.withgroup as string}" group found in your pricelist.`
                    );
                } else if (params.withoutgroup) {
                    return this.bot.sendMessage(
                        steamID,
                        `❌ There is no entry other than "${
                            params.withoutgroup as string
                        }" group found in your pricelist.`
                    );
                }
            }

            //? why are we deleting params
            if (params.removenote) {
                delete params.removenote;
            }

            if (params.resetgroup) {
                delete params.resetgroup;
            }

            if (params.withgroup) {
                delete params.withgroup;
            }

            if (params.withoutgroup) {
                delete params.withoutgroup;
            }

            // FIXME: Make it so that it is not needed to remove all listings

            if (params.autoprice !== true) {
                await this.bot.handler.onPricelist(newPricelist);
                this.bot.sendMessage(steamID, '✅ Updated pricelist!');

                return await this.bot.listings.redoListings();
            }

            this.bot.sendMessage(steamID, '⌛ Updating prices...');
            //? where are we changing current pricelist ???
            return this.bot.pricelist
                .setupPricelist()
                .then(async () => {
                    this.bot.sendMessage(steamID, '✅ Updated pricelist!');
                    await this.bot.listings.redoListings();
                })
                .catch(err => {
                    log.warn('Failed to update prices: ', err);
                    return this.bot.sendMessage(steamID, `❌ Failed to update prices: ${(err as Error).message}`);
                });
        }

        if (params.sku !== undefined && !testSKU(params.sku as string)) {
            return this.bot.sendMessage(steamID, `❌ "sku" should not be empty or wrong format.`);
        }

        if (params.resetgroup) {
            // if resetgroup (when sending "!update item=<itemName>&resetgroup=true") is defined,
            // first check if it's a booelan type
            if (typeof params.resetgroup === 'boolean') {
                // if it's boolean, then check if it's true
                if (params.resetgroup === true) {
                    // if it's true, then set group key to null.
                    params.group = 'all';
                }
            } else {
                // else if it's not a boolean type, then send message.
                return this.bot.sendMessage(steamID, '❌ "resetgroup" must be either "true" or "false".');
            }
            // delete resetgroup key from params so it will not trying to be added into pricelist (validator error)
            delete params.resetgroup;
        }

        const isPremium = this.bot.handler.getBotInfo.premium;
        if (params.promoted !== undefined) {
            if (!isPremium) {
                return this.bot.sendMessage(
                    steamID,
                    `❌ This account is not Backpack.tf Premium. You can't use "promoted" paramter.`
                );
            }

            if (typeof params.promoted === 'boolean') {
                if (params.promoted === true) {
                    params.promoted = 1;
                } else {
                    params.promoted = 0;
                }
            } else {
                if (typeof params.promoted !== 'number') {
                    return this.bot.sendMessage(
                        steamID,
                        '❌ "promoted" parameter must be either 0 (false) or 1 (true)'
                    );
                }

                if (params.promoted < 0 || params.promoted > 1) {
                    return this.bot.sendMessage(
                        steamID,
                        '❌ "promoted" parameter must be either 0 (false) or 1 (true)'
                    );
                }
            }
        }

        if (params.item !== undefined) {
            // Remove by full name
            const match = this.bot.pricelist.searchByName(params.item as string, false);
            if (match === null) {
                return this.bot.sendMessage(
                    steamID,
                    `❌ I could not find any items in my pricelist that contain "${params.item as string}"`
                );
            }

            delete params.item;
            params.sku = match.sku;
        } else if (params.sku === undefined) {
            const item = getItemFromParams(steamID, params, this.bot);

            if (item === null) {
                return;
            }

            params.sku = SKU.fromObject(item);
        }

        params.sku = fixSKU(params.sku);

        if (!this.bot.pricelist.hasPrice(params.sku as string)) {
            return this.bot.sendMessage(steamID, '❌ Item is not in the pricelist.');
        }

        const itemEntry = this.bot.pricelist.getPrice(params.sku as string, false);

        if (typeof params.buy === 'object') {
            params.buy.keys = params.buy.keys || 0;
            params.buy.metal = params.buy.metal || 0;

            if (params.autoprice === undefined) {
                params.autoprice = false;
            }
        } else if (typeof params.buy !== 'object' && typeof params.sell === 'object') {
            params['buy'] = {
                keys: itemEntry.buy.keys,
                metal: itemEntry.buy.metal
            };
        }

        if (typeof params.sell === 'object') {
            params.sell.keys = params.sell.keys || 0;
            params.sell.metal = params.sell.metal || 0;

            if (params.autoprice === undefined) {
                params.autoprice = false;
            }
        } else if (typeof params.sell !== 'object' && typeof params.buy === 'object') {
            params['sell'] = {
                keys: itemEntry.sell.keys,
                metal: itemEntry.sell.metal
            };
        }

        if (typeof params.note === 'object') {
            params.note.buy = params.note.buy || itemEntry.note.buy;
            params.note.sell = params.note.sell || itemEntry.note.sell;
        }

        if (params.removenote) {
            // removenote to set both note.buy and note.sell to null.
            if (typeof params.removenote === 'boolean') {
                if (params.removenote === true) {
                    params.note = { buy: null, sell: null };
                }
            } else {
                return this.bot.sendMessage(steamID, '❌ "removenote" must be either "true" or "false".');
            }

            delete params.removenote;
        }

        if (params.removebuynote && params.removesellnote) {
            return this.bot.sendMessage(
                steamID,
                '❌ Please only use either "removebuynote" or "removesellnote", not both, or if you wish to remove both buy and sell note, please use "removenote".'
            );
        }

        if (params.removebuynote) {
            if (typeof params.removebuynote === 'boolean') {
                if (params.removebuynote === true) {
                    params.note = { buy: null, sell: itemEntry.note.sell };
                }
            } else {
                return this.bot.sendMessage(steamID, '❌ "removebuynote" must be either "true" or "false".');
            }

            delete params.removebuynote;
        }

        if (params.removesellnote) {
            if (typeof params.removesellnote === 'boolean') {
                if (params.removesellnote === true) {
                    params.note = { buy: itemEntry.note.buy, sell: null };
                }
            } else {
                return this.bot.sendMessage(steamID, '❌ "removesellnote" must be either "true" or "false".');
            }

            delete params.removesellnote;
        }

        if (params.group && typeof params.group !== 'string') {
            // if group parameter is defined, convert anything to string
            params.group = String(params.group);
        }

        const entryData = this.bot.pricelist.getPrice(params.sku as string, false).getJSON(); //TODO: CONTINUE
        delete entryData.time;
        delete params.sku;

        if (Object.keys(params).length === 0) {
            return this.bot.sendMessage(steamID, '⚠️ Missing properties to update.');
        }

        // Update entry
        for (const property in params) {
            if (!Object.prototype.hasOwnProperty.call(params, property)) {
                continue;
            }

            entryData[property] = params[property];
        }

        this.bot.pricelist
            .updatePrice(entryData, true, PricelistChangedSource.Command)
            .then(entry => {
                this.bot.sendMessage(
                    steamID,
                    `✅ Updated "${entry.name}" (${entry.sku})` + this.generateUpdateReply(isPremium, itemEntry, entry)
                );
            })
            .catch((err: ErrorRequest) => {
                this.bot.sendMessage(
                    steamID,
                    '❌ Failed to update pricelist entry: ' +
                        (err.body && err.body.message ? err.body.message : err.message)
                );
            });
    }

    private generateUpdateReply(isPremium: boolean, oldEntry: Entry, newEntry: Entry): string {
        const keyPrice = this.bot.pricelist.getKeyPrice;
        const amount = this.bot.inventoryManager.getInventory.getAmount(oldEntry.sku);

        const reply =
            `\n💲 Buy: ${
                oldEntry.buy.toValue(keyPrice.metal) !== newEntry.buy.toValue(keyPrice.metal)
                    ? `${oldEntry.buy.toString()} → ${newEntry.buy.toString()}`
                    : newEntry.buy.toString()
            } | Sell: ${
                oldEntry.sell.toValue(keyPrice.metal) !== newEntry.sell.toValue(keyPrice.metal)
                    ? `${oldEntry.sell.toString()} → ${newEntry.sell.toString()}`
                    : newEntry.sell.toString()
            }` +
            `\n📦 Stock: ${amount}` +
            ` | Min: ${oldEntry.min !== newEntry.min ? `${oldEntry.min} → ${newEntry.min}` : newEntry.min} | Max: ${
                oldEntry.max !== newEntry.max ? `${oldEntry.max} → ${newEntry.max}` : newEntry.max
            }` +
            `\n🛒 Intent: ${
                oldEntry.intent !== newEntry.intent
                    ? `${oldEntry.intent === 2 ? 'bank' : oldEntry.intent === 1 ? 'sell' : 'buy'} → ${
                          newEntry.intent === 2 ? 'bank' : newEntry.intent === 1 ? 'sell' : 'buy'
                      }`
                    : `${newEntry.intent === 2 ? 'bank' : newEntry.intent === 1 ? 'sell' : 'buy'}`
            }` +
            `\n📋 Enabled: ${
                oldEntry.enabled !== newEntry.enabled
                    ? `${oldEntry.enabled ? '✅' : '❌'} → ${newEntry.enabled ? '✅' : '❌'}`
                    : `${newEntry.enabled ? '✅' : '❌'}`
            }` +
            `\n🔄 Autoprice: ${
                oldEntry.autoprice !== newEntry.autoprice
                    ? `${oldEntry.autoprice ? '✅' : '❌'} → ${newEntry.autoprice ? '✅' : '❌'}`
                    : `${newEntry.autoprice ? '✅' : '❌'}`
            }` +
            (isPremium
                ? `\n📢 Promoted: ${
                      oldEntry.promoted !== newEntry.promoted
                          ? `${oldEntry.promoted === 1 ? '✅' : '❌'} → ${newEntry.promoted === 1 ? '✅' : '❌'}`
                          : `${newEntry.promoted === 1 ? '✅' : '❌'}`
                  }`
                : '') +
            `\n🔰 Group: ${
                oldEntry.group !== newEntry.group ? `${oldEntry.group} → ${newEntry.group}` : newEntry.group
            }` +
            `${newEntry.note.buy !== null ? `\n📥 Custom buying note: ${newEntry.note.buy}` : ''}` +
            `${newEntry.note.sell !== null ? `\n📤 Custom selling note: ${newEntry.note.sell}` : ''}`;

        return reply;
    }

<<<<<<< HEAD
=======
    async shuffleCommand(steamID: SteamID): Promise<void> {
        const newExecutedTime = dayjs().valueOf();
        const timeDiff = newExecutedTime - this.lastExecutedTime;

        const pricelist = this.bot.pricelist.getPrices;

        if (pricelist.length === 0) {
            return this.bot.sendMessage(steamID, '❌ Pricelist is empty!');
        }

        if (this.executed === true) {
            return this.bot.sendMessage(
                steamID,
                `⚠️ You need to wait ${Math.trunc(
                    (30 * 60 * 1000 - timeDiff) / (1000 * 60)
                )} minutes before you can shuffle pricelist/shuffle again.`
            );
        } else {
            clearTimeout(this.executeTimeout);
            this.lastExecutedTime = dayjs().valueOf();

            const shufflePricelist = (arr: Entry[]) => {
                const shuffled = arr.sort(() => Math.random() - 0.5);
                return shuffled;
            };

            await this.bot.handler.onPricelist(shufflePricelist(pricelist));
            this.bot.sendMessage(steamID, '✅ Pricelist shuffled!');
            await this.bot.listings.redoListings();

            this.executed = true;
            this.executeTimeout = setTimeout(() => {
                this.lastExecutedTime = null;
                this.executed = false;
                clearTimeout(this.executeTimeout);
            }, 30 * 60 * 1000);
        }
    }

>>>>>>> fc04e479
    async removeCommand(steamID: SteamID, message: string): Promise<void> {
        const params = CommandParser.parseParams(CommandParser.removeCommand(removeLinkProtocol(message)));

        if (params.all === true) {
            // Remove entire pricelist
            const pricelistLength = this.bot.pricelist.getLength;
            if (pricelistLength === 0) {
                return this.bot.sendMessage(steamID, '❌ Your pricelist is already empty!');
            }
            if (params.withgroup && params.withoutgroup) {
                return this.bot.sendMessage(
                    steamID,
                    `❌ Don't be dumb. Please choose only "withgroup" OR "withoutgroup", not both. Thanks.`
                );
            }

            const pricelist = this.bot.pricelist.getPrices;
            let newPricelist = Object.assign({}, pricelist);

            if (params.withgroup || params.withoutgroup) {
                for (const sku in newPricelist) {
                    if (!Object.prototype.hasOwnProperty.call(newPricelist, sku)) continue;
                    const entity = newPricelist[sku];
                    if (params.withgroup && entity.group === params.withgroup) delete newPricelist[sku];
                    else if (params.withoutgroup && entity.group !== params.withgroup) delete newPricelist[sku];
                }
            } else {
                newPricelist = {};
            }

            const removeCount = pricelistLength - Object.keys(newPricelist).length;
            if (params.i_am_sure !== 'yes_i_am') {
                return this.bot.sendMessage(
                    steamID,
                    '/pre ⚠️ Are you sure that you want to remove ' +
                        pluralize('item', removeCount, true) +
                        '? Try again with i_am_sure=yes_i_am'
                );
            }

            if (params.withgroup || params.withoutgroup) {
                try {
                    await this.bot.pricelist.setNewPricelist(newPricelist);
                    this.bot.sendMessage(steamID, `✅ Removed ${removeCount} items from pricelist.`);
                    return await this.bot.listings.redoListings();
                } catch (err) {
                    return this.bot.sendMessage(steamID, `❌ Failed to clear pricelist: ${(err as Error).message}`);
                }
            } else {
                try {
                    await this.bot.pricelist.removeAll();
                    return this.bot.sendMessage(steamID, '✅ Cleared pricelist!');
                } catch (err) {
                    return this.bot.sendMessage(steamID, `❌ Failed to clear pricelist: ${(err as Error).message}`);
                }
            }
        }

        if (params.sku !== undefined && !testSKU(params.sku as string)) {
            return this.bot.sendMessage(steamID, `❌ "sku" should not be empty or wrong format.`);
        }

        if (params.item !== undefined) {
            // Remove by full name
            const match = this.bot.pricelist.searchByName(params.item as string, false);
            if (match === null) {
                return this.bot.sendMessage(
                    steamID,
                    `❌ I could not find any items in my pricelist that contain "${params.item as string}"`
                );
            }

            delete params.item;
            params.sku = match.sku;
        } else if (params.sku === undefined) {
            const item = getItemFromParams(steamID, params, this.bot);

            if (item === null) {
                return;
            }

            params.sku = SKU.fromObject(item);
        }

        params.sku = fixSKU(params.sku);

        this.bot.pricelist
            .removePrice(params.sku as string, true)
            .then(entry => {
                this.bot.sendMessage(steamID, `✅ Removed "${entry.name}".`);
            })
            .catch(err =>
                this.bot.sendMessage(steamID, `❌ Failed to remove pricelist entry: ${(err as Error).message}`)
            );
    }

    getSlotsCommand(steamID: SteamID): void {
        const listingsCap = this.bot.listingManager.cap;
        const currentUsedSlots = this.bot.listingManager.listings.length;

        return this.bot.sendMessage(steamID, `🏷️ Current listings slots: ${currentUsedSlots}/${listingsCap}`);
    }

    getCommand(steamID: SteamID, message: string): void {
        const params = CommandParser.parseParams(CommandParser.removeCommand(removeLinkProtocol(message)));
        if (params.sku !== undefined && !testSKU(params.sku as string)) {
            return this.bot.sendMessage(steamID, `❌ "sku" should not be empty or wrong format.`);
        }

        if (params.item !== undefined) {
            // Remove by full name
            const match = this.bot.pricelist.searchByName(params.item as string, false);

            if (match === null) {
                return this.bot.sendMessage(
                    steamID,
                    `❌ I could not find any items in my pricelist that contain "${params.item as string}"`
                );
            }

            delete params.item;
            params.sku = match.sku;
        } else if (params.sku === undefined) {
            const item = getItemFromParams(steamID, params, this.bot);

            if (item === null) {
                return;
            }

            params.sku = SKU.fromObject(item);
        }

        if (params.sku === undefined) {
            return this.bot.sendMessage(steamID, '❌ Missing item');
        }

        params.sku = fixSKU(params.sku);

        const match = this.bot.pricelist.getPrice(params.sku as string);
        if (match === null) {
            this.bot.sendMessage(steamID, `❌ Could not find item "${params.sku as string}" in the pricelist`);
        } else {
            this.bot.sendMessage(steamID, `/code ${this.generateOutput(match)}`);
        }
    }

    private generateOutput(filtered: Entry): string {
        filtered['stock'] = this.bot.inventoryManager.getInventory.getAmount(filtered.sku, true);

        return JSON.stringify(filtered, null, 4);
    }

    async getAllCommand(steamID: SteamID, message: string): Promise<void> {
        const params = CommandParser.parseParams(CommandParser.removeCommand(message));

        const pricelist = this.bot.pricelist.getPrices;
        if (Object.keys(pricelist).length === 0) {
            return this.bot.sendMessage(steamID, '❌ Your pricelist is empty.');
        }

        const isPremium = this.bot.handler.getBotInfo.premium;

        const list = Object.keys(pricelist).map((sku, i) => {
            const entry = pricelist[sku];
            const name = entry.name;
            const stock = this.bot.inventoryManager.getInventory.getAmount(entry.sku, true);

            const info = `${i + 1}. ${entry.sku} - ${name}${name.length > 40 ? '\n' : ' '}(${stock}, ${entry.min}, ${
                entry.max
            }, ${entry.intent}, ${entry.enabled ? '✅' : '❌'}, ${entry.autoprice ? '✅' : '❌'}${
                isPremium ? `, ${entry.promoted === 1 ? '✅' : '❌'}, ` : ', '
            }${entry.group})`;

            return info;
        });

        const listCount = list.length;

        const limit = params.limit === undefined ? 50 : (params.limit as number) <= 0 ? -1 : (params.limit as number);

        this.bot.sendMessage(
            steamID,
            `Found ${pluralize('item', listCount, true)} in your pricelist${
                limit !== -1 && params.limit === undefined && listCount > 50
                    ? `, showing only ${limit} items (you can send with parameter limit=-1 to list all)`
                    : `${
                          limit < listCount && limit > 0 && params.limit !== undefined ? ` (limit set to ${limit})` : ''
                      }.`
            }\n\n 📌 #. "sku" - "name" ("Current Stock", "min", "max", "intent", "enabled", "autoprice", *"promoted", "group")\n\n` +
                '* - Only shown if your account is Backpack.tf Premium\n\n.'
        );

        const applyLimit = limit === -1 ? listCount : limit;
        const loops = Math.ceil(applyLimit / 50);

        for (let i = 0; i < loops; i++) {
            const last = loops - i === 1;
            const i50 = i * 50;

            const firstOrLast = i < 1 && limit > 0 && limit < 50 ? limit : i50 + (applyLimit - i50);

            this.bot.sendMessage(steamID, list.slice(i50, last ? firstOrLast : (i + 1) * 50).join('\n'));

            await sleepasync().Promise.sleep(1000);
        }
    }

    async findCommand(steamID: SteamID, message: string): Promise<void> {
        const params = CommandParser.parseParams(CommandParser.removeCommand(message));
        if (
            !(
                params.enabled !== undefined ||
                params.max !== undefined ||
                params.min !== undefined ||
                params.intent !== undefined ||
                params.autoprice !== undefined ||
                params.group !== undefined ||
                params.promoted !== undefined
            )
        ) {
            return this.bot.sendMessage(
                steamID,
                '⚠️ Only parameters available for !find command: enabled, max, min, intent, promoted, autoprice or group\nExample: !find intent=bank&max=2'
            );
        }

        const pricelist = this.bot.pricelist.getPrices;
        let filter = Object.keys(pricelist).map(sku => {
            return pricelist[sku];
        });
        if (params.enabled !== undefined) {
            if (typeof params.enabled !== 'boolean') {
                return this.bot.sendMessage(steamID, '⚠️ enabled parameter must be "true" or "false"');
            }
            filter = filter.filter(entry => entry.enabled === params.enabled);
        }

        if (params.max !== undefined) {
            if (typeof params.max !== 'number') {
                return this.bot.sendMessage(steamID, '⚠️ max parameter must be an integer');
            }
            filter = filter.filter(entry => entry.max === params.max);
        }

        if (params.min !== undefined) {
            if (typeof params.min !== 'number') {
                return this.bot.sendMessage(steamID, '⚠️ min parameter must be an integer');
            }
            filter = filter.filter(entry => entry.min === params.min);
        }

        if (params.promoted !== undefined) {
            if (typeof params.promoted === 'boolean') {
                if (params.promoted === true) {
                    filter = filter.filter(entry => entry.promoted === 1);
                } else {
                    filter = filter.filter(entry => entry.promoted === 0);
                }
            } else {
                if (typeof params.promoted !== 'number') {
                    return this.bot.sendMessage(steamID, '⚠️ promoted parameter must be either 0 (false) or 1 (true)');
                }

                if (params.promoted < 0 || params.promoted > 1) {
                    return this.bot.sendMessage(
                        steamID,
                        '⚠️ "promoted" parameter must be either 0 (false) or 1 (true)'
                    );
                }
                filter = filter.filter(entry => entry.promoted === params.promoted);
            }
        }

        if (params.intent !== undefined) {
            if (typeof params.intent === 'string') {
                const intent = ['buy', 'sell', 'bank'].indexOf(params.intent.toLowerCase());
                if (intent !== -1) {
                    params.intent = intent;
                }
            }

            if (typeof params.intent !== 'number' || params.intent < 0) {
                return this.bot.sendMessage(
                    steamID,
                    '⚠️ intent parameter must be "buy", "sell", or "bank" OR an integer of "0", "1" or "2" respectively'
                );
            }
            filter = filter.filter(entry => entry.intent === params.intent);
        }

        if (params.autoprice !== undefined) {
            if (typeof params.autoprice !== 'boolean') {
                return this.bot.sendMessage(steamID, '⚠️ autoprice parameter must be "true" or "false"');
            }
            filter = filter.filter(entry => entry.autoprice === params.autoprice);
        }

        if (params.group !== undefined) {
            if (typeof params.group !== 'string') {
                return this.bot.sendMessage(steamID, '⚠️ group parameter must be a string');
            }
            filter = filter.filter(entry => entry.group === params.group);
        }

        const parametersUsed = {
            enabled: params.enabled !== undefined ? `enabled=${(params.enabled as boolean).toString()}` : '',
            autoprice: params.autoprice !== undefined ? `autoprice=${(params.autoprice as boolean).toString()}` : '',
            max: params.max !== undefined ? `max=${params.max as number}` : '',
            min: params.min !== undefined ? `min=${params.min as number}` : '',
            intent:
                params.intent !== undefined
                    ? `intent=${
                          (params.intent as number) === 0 ? 'buy' : (params.intent as number) === 1 ? 'sell' : 'bank'
                      }`
                    : '',
            promoted:
                params.promoted !== undefined ? `promoted=${(params.promoted as number) === 1 ? 'true' : 'false'}` : '',
            group: params.group !== undefined ? `group=${params.group as string}` : ''
        };

        const parameters = Object.values(parametersUsed);
        const display = parameters.filter(param => param !== '');

        const filterCount = filter.length;
        if (filterCount === 0) {
            this.bot.sendMessage(steamID, `No items found with ${display.join('&')}.`);
        } else {
            const isPremium = this.bot.handler.getBotInfo.premium;

            const list = filter.map((entry, i) => {
                const name = this.bot.schema.getName(SKU.fromString(entry.sku));
                const stock = this.bot.inventoryManager.getInventory.getAmount(entry.sku, true);

                const info = `${i + 1}. ${entry.sku} - ${name}${name.length > 40 ? '\n' : ' '}(${stock}, ${
                    entry.min
                }, ${entry.max}, ${entry.intent}, ${entry.enabled ? '✅' : '❌'}, ${entry.autoprice ? '✅' : '❌'}${
                    isPremium ? `, ${entry.promoted === 1 ? '✅' : '❌'}, ` : ', '
                }${entry.group})`;

                return info;
            });
            const listCount = list.length;

            const limit =
                params.limit === undefined ? 50 : (params.limit as number) <= 0 ? -1 : (params.limit as number);

            this.bot.sendMessage(
                steamID,
                `Found ${pluralize('item', filterCount, true)} with ${display.join('&')}${
                    limit !== -1 && params.limit === undefined && listCount > 50
                        ? `, showing only ${limit} items (you can send with parameter limit=-1 to list all)`
                        : `${
                              limit < listCount && limit > 0 && params.limit !== undefined
                                  ? ` (limit set to ${limit})`
                                  : ''
                          }.`
                }\n\n 📌 #. "sku" - "name" ("Current Stock", "min", "max", "intent", "enabled", "autoprice", *"promoted", "group")\n\n` +
                    '* - Only shown if your account is Backpack.tf Premium\n\n.'
            );

            const applyLimit = limit === -1 ? listCount : limit;
            const loops = Math.ceil(applyLimit / 50);

            for (let i = 0; i < loops; i++) {
                const last = loops - i === 1;
                const i50 = i * 50;

                const firstOrLast = i < 1 && limit > 0 && limit < 50 ? limit : i50 + (applyLimit - i50);

                this.bot.sendMessage(steamID, list.slice(i50, last ? firstOrLast : (i + 1) * 50).join('\n'));

                await sleepasync().Promise.sleep(1000);
            }
        }
    }
}

interface ErrorRequest {
    body?: ErrorBody;
    message?: string;
}

interface ErrorBody {
    message: string;
}<|MERGE_RESOLUTION|>--- conflicted
+++ resolved
@@ -18,16 +18,6 @@
 export default class PricelistManagerCommands {
     private stopAutoAdd = false;
 
-<<<<<<< HEAD
-    private requestCheck: RequestCheckFn;
-=======
-    private executed = false;
-
-    private lastExecutedTime: number | null = null;
-
-    private executeTimeout: NodeJS.Timeout;
->>>>>>> fc04e479
-
     stopAutoAddCommand(): void {
         this.stopAutoAdd = true;
     }
@@ -43,12 +33,12 @@
             params.enabled = true;
         }
 
+        if (params.min === undefined) {
+            params.min = 0;
+        }
+
         if (params.max === undefined) {
             params.max = 1;
-        }
-
-        if (params.min === undefined) {
-            params.min = 0;
         }
 
         if (params.intent === undefined) {
@@ -143,6 +133,10 @@
 
         if (params.autoprice === undefined) {
             params.autoprice = true;
+        }
+
+        if (params.isPartialPriced === undefined) {
+            params.isPartialPriced = false;
         }
 
         if (params.sku !== undefined && !testSKU(params.sku as string)) {
@@ -182,6 +176,7 @@
             `\n📦 Stock: ${amount} | Min: ${entry.min} | Max: ${entry.max}` +
             `\n📋 Enabled: ${entry.enabled ? '✅' : '❌'}` +
             `\n🔄 Autoprice: ${entry.autoprice ? '✅' : '❌'}` +
+            `\n½🔄 isPartialPriced: ${entry.isPartialPriced ? '✅' : '❌'}` +
             (isPremium ? `\n📢 Promoted: ${entry.promoted === 1 ? '✅' : '❌'}` : '') +
             `\n🔰 Group: ${entry.group}` +
             `${entry.note.buy !== null ? `\n📥 Custom buying note: ${entry.note.buy}` : ''}` +
@@ -495,19 +490,32 @@
                 return this.bot.sendMessage(steamID, 'Your pricelist is empty.');
             }
 
-            const newPricelist = Object.assign({}, pricelist);
+            const newPricelist = pricelist; // no need to copy
 
             let changed = false;
             for (const sku in newPricelist) {
-                if (!Object.prototype.hasOwnProperty.call(newPricelist, sku)) continue;
+                if (!Object.prototype.hasOwnProperty.call(newPricelist, sku)) {
+                    continue;
+                }
+
                 const entry = newPricelist[sku];
-                if (params.withgroup && entry.group !== params.withgroup) continue;
-                if (params.withgroup && entry.group === params.withoutgroup) continue;
+                if (params.withgroup && entry.group !== params.withgroup) {
+                    continue;
+                }
+
+                if (params.withgroup && entry.group === params.withoutgroup) {
+                    continue;
+                }
+
                 // Autokeys is a feature, so when updating multiple entry with
                 // "!update all=true", key entry will be removed from newPricelist.
                 // https://github.com/TF2Autobot/tf2autobot/issues/131
-                if (this.bot.options.autokeys.enable && sku == '5021;6') continue;
+                if (this.bot.options.autokeys.enable && sku == '5021;6') {
+                    continue;
+                }
+
                 changed = true;
+
                 if (params.intent || params.intent === 0) {
                     entry.intent = params.intent as 0 | 1 | 2;
                 }
@@ -545,6 +553,10 @@
                     }
 
                     entry.autoprice = params.autoprice;
+                }
+
+                if (typeof params.isPartialPriced === 'boolean') {
+                    entry.isPartialPriced = params.isPartialPriced;
                 }
 
                 if (params.withgroup || params.withoutgroup) {
@@ -561,6 +573,8 @@
                         if (params.autoprice === undefined) {
                             entry.autoprice = false;
                         }
+
+                        entry.isPartialPriced = false;
                     }
 
                     if (typeof params.sell === 'object') {
@@ -570,10 +584,14 @@
                         if (params.autoprice === undefined) {
                             entry.autoprice = false;
                         }
+
+                        entry.isPartialPriced = false;
                     }
                 }
+
                 newPricelist[sku] = entry;
             }
+
             if (changed) {
                 const errors = validator(newPricelist, 'pricelist');
                 if (errors !== null) {
@@ -595,7 +613,6 @@
                 }
             }
 
-            //? why are we deleting params
             if (params.removenote) {
                 delete params.removenote;
             }
@@ -622,7 +639,7 @@
             }
 
             this.bot.sendMessage(steamID, '⌛ Updating prices...');
-            //? where are we changing current pricelist ???
+
             return this.bot.pricelist
                 .setupPricelist()
                 .then(async () => {
@@ -725,6 +742,8 @@
             if (params.autoprice === undefined) {
                 params.autoprice = false;
             }
+
+            params.isPartialPriced = false;
         } else if (typeof params.buy !== 'object' && typeof params.sell === 'object') {
             params['buy'] = {
                 keys: itemEntry.buy.keys,
@@ -739,6 +758,8 @@
             if (params.autoprice === undefined) {
                 params.autoprice = false;
             }
+
+            params.isPartialPriced = false;
         } else if (typeof params.sell !== 'object' && typeof params.buy === 'object') {
             params['sell'] = {
                 keys: itemEntry.sell.keys,
@@ -869,6 +890,11 @@
                     ? `${oldEntry.autoprice ? '✅' : '❌'} → ${newEntry.autoprice ? '✅' : '❌'}`
                     : `${newEntry.autoprice ? '✅' : '❌'}`
             }` +
+            `\n½🔄 isPartialPriced: ${
+                oldEntry.isPartialPriced !== newEntry.isPartialPriced
+                    ? `${oldEntry.isPartialPriced ? '✅' : '❌'} → ${newEntry.isPartialPriced ? '✅' : '❌'}`
+                    : `${newEntry.isPartialPriced ? '✅' : '❌'}`
+            }` +
             (isPremium
                 ? `\n📢 Promoted: ${
                       oldEntry.promoted !== newEntry.promoted
@@ -885,48 +911,6 @@
         return reply;
     }
 
-<<<<<<< HEAD
-=======
-    async shuffleCommand(steamID: SteamID): Promise<void> {
-        const newExecutedTime = dayjs().valueOf();
-        const timeDiff = newExecutedTime - this.lastExecutedTime;
-
-        const pricelist = this.bot.pricelist.getPrices;
-
-        if (pricelist.length === 0) {
-            return this.bot.sendMessage(steamID, '❌ Pricelist is empty!');
-        }
-
-        if (this.executed === true) {
-            return this.bot.sendMessage(
-                steamID,
-                `⚠️ You need to wait ${Math.trunc(
-                    (30 * 60 * 1000 - timeDiff) / (1000 * 60)
-                )} minutes before you can shuffle pricelist/shuffle again.`
-            );
-        } else {
-            clearTimeout(this.executeTimeout);
-            this.lastExecutedTime = dayjs().valueOf();
-
-            const shufflePricelist = (arr: Entry[]) => {
-                const shuffled = arr.sort(() => Math.random() - 0.5);
-                return shuffled;
-            };
-
-            await this.bot.handler.onPricelist(shufflePricelist(pricelist));
-            this.bot.sendMessage(steamID, '✅ Pricelist shuffled!');
-            await this.bot.listings.redoListings();
-
-            this.executed = true;
-            this.executeTimeout = setTimeout(() => {
-                this.lastExecutedTime = null;
-                this.executed = false;
-                clearTimeout(this.executeTimeout);
-            }, 30 * 60 * 1000);
-        }
-    }
-
->>>>>>> fc04e479
     async removeCommand(steamID: SteamID, message: string): Promise<void> {
         const params = CommandParser.parseParams(CommandParser.removeCommand(removeLinkProtocol(message)));
 
@@ -1094,13 +1078,11 @@
             const name = entry.name;
             const stock = this.bot.inventoryManager.getInventory.getAmount(entry.sku, true);
 
-            const info = `${i + 1}. ${entry.sku} - ${name}${name.length > 40 ? '\n' : ' '}(${stock}, ${entry.min}, ${
+            return `${i + 1}. ${entry.sku} - ${name}${name.length > 40 ? '\n' : ' '}(${stock}, ${entry.min}, ${
                 entry.max
-            }, ${entry.intent}, ${entry.enabled ? '✅' : '❌'}, ${entry.autoprice ? '✅' : '❌'}${
-                isPremium ? `, ${entry.promoted === 1 ? '✅' : '❌'}, ` : ', '
-            }${entry.group})`;
-
-            return info;
+            }, ${entry.intent}, ${entry.enabled ? '✅' : '❌'}, ${entry.autoprice ? '✅' : '❌'}, ${entry.group}, ${
+                entry.isPartialPriced ? '✅' : '❌'
+            }${isPremium ? `, ${entry.promoted === 1 ? '✅' : '❌'}` : ''})`;
         });
 
         const listCount = list.length;
@@ -1115,7 +1097,7 @@
                     : `${
                           limit < listCount && limit > 0 && params.limit !== undefined ? ` (limit set to ${limit})` : ''
                       }.`
-            }\n\n 📌 #. "sku" - "name" ("Current Stock", "min", "max", "intent", "enabled", "autoprice", *"promoted", "group")\n\n` +
+            }\n\n 📌 #. "sku" - "name" ("Current Stock", "min", "max", "intent", "enabled", "autoprice", "group", "isPartialPriced", *"promoted")\n\n` +
                 '* - Only shown if your account is Backpack.tf Premium\n\n.'
         );
 
@@ -1144,12 +1126,14 @@
                 params.intent !== undefined ||
                 params.autoprice !== undefined ||
                 params.group !== undefined ||
-                params.promoted !== undefined
+                params.promoted !== undefined ||
+                params.isPartialPriced !== undefined
             )
         ) {
             return this.bot.sendMessage(
                 steamID,
-                '⚠️ Only parameters available for !find command: enabled, max, min, intent, promoted, autoprice or group\nExample: !find intent=bank&max=2'
+                '⚠️ Only parameters available for !find command: enabled, max, min, intent,' +
+                    ' promoted, autoprice, isPartialPriced, or group\nExample: !find intent=bank&max=2'
             );
         }
 
@@ -1157,6 +1141,7 @@
         let filter = Object.keys(pricelist).map(sku => {
             return pricelist[sku];
         });
+
         if (params.enabled !== undefined) {
             if (typeof params.enabled !== 'boolean') {
                 return this.bot.sendMessage(steamID, '⚠️ enabled parameter must be "true" or "false"');
@@ -1164,18 +1149,18 @@
             filter = filter.filter(entry => entry.enabled === params.enabled);
         }
 
+        if (params.min !== undefined) {
+            if (typeof params.min !== 'number') {
+                return this.bot.sendMessage(steamID, '⚠️ min parameter must be an integer');
+            }
+            filter = filter.filter(entry => entry.min === params.min);
+        }
+
         if (params.max !== undefined) {
             if (typeof params.max !== 'number') {
                 return this.bot.sendMessage(steamID, '⚠️ max parameter must be an integer');
             }
             filter = filter.filter(entry => entry.max === params.max);
-        }
-
-        if (params.min !== undefined) {
-            if (typeof params.min !== 'number') {
-                return this.bot.sendMessage(steamID, '⚠️ min parameter must be an integer');
-            }
-            filter = filter.filter(entry => entry.min === params.min);
         }
 
         if (params.promoted !== undefined) {
@@ -1224,6 +1209,13 @@
             filter = filter.filter(entry => entry.autoprice === params.autoprice);
         }
 
+        if (params.isPartialPriced !== undefined) {
+            if (typeof params.isPartialPriced !== 'boolean') {
+                return this.bot.sendMessage(steamID, '⚠️ isPartialPriced parameter must be "true" or "false"');
+            }
+            filter = filter.filter(entry => entry.isPartialPriced === params.isPartialPriced);
+        }
+
         if (params.group !== undefined) {
             if (typeof params.group !== 'string') {
                 return this.bot.sendMessage(steamID, '⚠️ group parameter must be a string');
@@ -1234,6 +1226,10 @@
         const parametersUsed = {
             enabled: params.enabled !== undefined ? `enabled=${(params.enabled as boolean).toString()}` : '',
             autoprice: params.autoprice !== undefined ? `autoprice=${(params.autoprice as boolean).toString()}` : '',
+            isPartialPriced:
+                params.isPartialPriced !== undefined
+                    ? `isPartialPriced=${(params.isPartialPriced as boolean).toString()}`
+                    : '',
             max: params.max !== undefined ? `max=${params.max as number}` : '',
             min: params.min !== undefined ? `min=${params.min as number}` : '',
             intent:
@@ -1260,13 +1256,11 @@
                 const name = this.bot.schema.getName(SKU.fromString(entry.sku));
                 const stock = this.bot.inventoryManager.getInventory.getAmount(entry.sku, true);
 
-                const info = `${i + 1}. ${entry.sku} - ${name}${name.length > 40 ? '\n' : ' '}(${stock}, ${
-                    entry.min
-                }, ${entry.max}, ${entry.intent}, ${entry.enabled ? '✅' : '❌'}, ${entry.autoprice ? '✅' : '❌'}${
-                    isPremium ? `, ${entry.promoted === 1 ? '✅' : '❌'}, ` : ', '
-                }${entry.group})`;
-
-                return info;
+                return `${i + 1}. ${entry.sku} - ${name}${name.length > 40 ? '\n' : ' '}(${stock}, ${entry.min}, ${
+                    entry.max
+                }, ${entry.intent}, ${entry.enabled ? '✅' : '❌'}, ${entry.autoprice ? '✅' : '❌'}, ${entry.group}, ${
+                    entry.isPartialPriced ? '✅' : '❌'
+                }${isPremium ? `, ${entry.promoted === 1 ? '✅' : '❌'}` : ''})`;
             });
             const listCount = list.length;
 
@@ -1283,8 +1277,8 @@
                                   ? ` (limit set to ${limit})`
                                   : ''
                           }.`
-                }\n\n 📌 #. "sku" - "name" ("Current Stock", "min", "max", "intent", "enabled", "autoprice", *"promoted", "group")\n\n` +
-                    '* - Only shown if your account is Backpack.tf Premium\n\n.'
+                }\n\n 📌 #. "sku" - "name" ("Current Stock", "min", "max", "intent", "enabled", "autoprice", "group", "isPartialPriced", *"promoted",)\n\n` +
+                    '* - Only shown if your account is Backpack.tf Premium.\n\n.'
             );
 
             const applyLimit = limit === -1 ? listCount : limit;
