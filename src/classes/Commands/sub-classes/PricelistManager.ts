/* eslint-disable @typescript-eslint/no-unsafe-member-access */
/* eslint-disable @typescript-eslint/no-unsafe-assignment */

import SteamID from 'steamid';
import SKU from '@tf2autobot/tf2-sku';
import Currencies from '@tf2autobot/tf2-currencies';
import pluralize from 'pluralize';
import dayjs from 'dayjs';
import sleepasync from 'sleep-async';
import { UnknownDictionary, UnknownDictionaryKnownValues } from '../../../types/common';
import { removeLinkProtocol, getItemFromParams } from '../functions/utils';
import Bot from '../../Bot';
import CommandParser from '../../CommandParser';
import Pricelist, { Entry, EntryData, PricelistChangedSource } from '../../Pricelist';
import validator from '../../../lib/validator';
import { testSKU } from '../../../lib/tools/export';
import IPricer from '../../IPricer';
import { Currency } from 'src/types/TeamFortress2';

// Pricelist manager

export default class PricelistManagerCommands {
    stopAutoAddCommand(): void {
        AutoAddQueue.stopJob();
    }

    static isSending = false;

    static isBulkOperation = false;

    constructor(private readonly bot: Bot, private priceSource: IPricer) {
        this.bot = bot;
    }

    async addCommand(steamID: SteamID, message: string): Promise<void> {
        const params = CommandParser.parseParams(CommandParser.removeCommand(removeLinkProtocol(message)));
<<<<<<< HEAD
=======

        if (params.isPartialPriced !== undefined) {
            return this.bot.sendMessage(steamID, `❌ Cannot set "isPartialPriced" parameter!`);
        }

>>>>>>> d6dca007
        if (params.enabled === undefined) {
            params.enabled = true;
        }

        if (params.min === undefined) {
            params.min = 0;
        }

        if (params.max === undefined) {
            params.max = 1;
        }

        if (params.intent === undefined) {
            params.intent = 2;
        } else if (typeof params.intent === 'string') {
            const intent = ['buy', 'sell', 'bank'].indexOf(params.intent.toLowerCase());

            if (intent !== -1) {
                params.intent = intent;
            }
        }

        if (typeof params.buy === 'object') {
            params.buy.keys = params.buy.keys || 0;
            params.buy.metal = params.buy.metal || 0;

            if (params.autoprice === undefined) {
                params.autoprice = false;
            }
        } else if (typeof params.buy !== 'object' && typeof params.sell === 'object') {
            params['buy'] = {
                keys: 0,
                metal: 0
            };
        }

        if (typeof params.sell === 'object') {
            params.sell.keys = params.sell.keys || 0;
            params.sell.metal = params.sell.metal || 0;

            if (params.autoprice === undefined) {
                params.autoprice = false;
            }
        } else if (typeof params.sell !== 'object' && typeof params.buy === 'object') {
            params['sell'] = {
                keys: 0,
                metal: 0
            };
        }

        const isPremium = this.bot.handler.getBotInfo.premium;
        if (params.promoted !== undefined) {
            if (!isPremium) {
                return this.bot.sendMessage(
                    steamID,
                    `❌ This account is not Backpack.tf Premium. You can't use "promoted" parameter.`
                );
            }

            if (typeof params.promoted === 'boolean') {
                if (params.promoted === true) {
                    params.promoted = 1;
                } else {
                    params.promoted = 0;
                }
            } else {
                if (typeof params.promoted !== 'number') {
                    return this.bot.sendMessage(
                        steamID,
                        '❌ "promoted" parameter must be either 0 (false) or 1 (true)'
                    );
                } else if (params.promoted < 0 || params.promoted > 1) {
                    return this.bot.sendMessage(
                        steamID,
                        '❌ "promoted" parameter must be either 0 (false) or 1 (true)'
                    );
                }
            }
        } else {
            params['promoted'] = 0;
        }

        if (typeof params.note === 'object') {
            params.note.buy = params.note.buy || null;
            params.note.sell = params.note.sell || null;
        }

        if (params.note === undefined) {
            // If note parameter is not defined, set both note.buy and note.sell to null.
            params['note'] = { buy: null, sell: null };
        }

        if (params.group && typeof params.group !== 'string') {
            // if group parameter is defined, convert anything to string
            params.group = String(params.group);
        }

        if (params.group === undefined) {
            // If group parameter is not defined, set it to null.
            params['group'] = 'all';
        }

        if (params.autoprice === undefined) {
            params.autoprice = true;
        }

        if (params.isPartialPriced === undefined) {
            params.isPartialPriced = false;
        }

        if (params.sku !== undefined && !testSKU(params.sku as string)) {
            return this.bot.sendMessage(steamID, `❌ "sku" should not be empty or wrong format.`);
        }

        if (params.sku === undefined) {
            if (params.item !== undefined) {
                params.sku = this.bot.schema.getSkuFromName(params.item as string);

                if ((params.sku as string).includes('null') || (params.sku as string).includes('undefined')) {
                    return this.bot.sendMessage(
                        steamID,
                        `❌ The sku for "${params.item as string}" returned "${params.sku as string}".` +
                            `\nIf the item name is correct, please let us know in our Discord server.`
                    );
                }

                delete params.item;
            } else {
                const item = getItemFromParams(steamID, params, this.bot);

                if (item === null) {
                    return this.bot.sendMessage(steamID, `❌ No item found to match parameters given check sku or id.`);
                }

                params.sku = SKU.fromObject(item);
            }
        }

        params.sku = params.sku as string;

        let priceKey: string = undefined;
        if (params.id) {
            priceKey = String(params.id);
            delete params.id;
        }
        priceKey = priceKey ? priceKey : params.sku;
        return this.bot.pricelist
            .addPrice(priceKey, params as EntryData, true, PricelistChangedSource.Command)
            .then(entry => {
                this.bot.sendMessage(
                    steamID,
                    `✅ Added "${entry.name}" (${priceKey})` + generateAddedReply(this.bot, isPremium, entry)
                );
            })
            .catch(err => {
                this.bot.sendMessage(steamID, `❌ Failed to add the item to the pricelist: ${(err as Error).message}`);
            });
    }

    async addbulkCommand(steamID: SteamID, message: string): Promise<void> {
        if (PricelistManagerCommands.isBulkOperation) {
            return this.bot.sendMessage(
                steamID,
                `❌ Bulk operation is still in progress. Please wait until it's completed.`
            );
        }

        const commandRemoved = CommandParser.removeCommand(removeLinkProtocol(message));

        if (!commandRemoved.includes('\n')) {
            return this.bot.sendMessage(
                steamID,
                `❌ Incorrect usage. If you want to only add one item, please use the !add command.\n` +
                    `Correct usage example: !addbulk sku=5021;6\nsku=30186;6&intent=buy\nsku=30994;6&sell.metal=4&buy.metal=1\n...` +
                    `(separated by a new line)`
            );
        }

        const itemsToAdd = commandRemoved.split('\n').filter(itemString => itemString !== '');
        const count = itemsToAdd.length;
        const errorMessage: string[] = [];
        const savedParams: { priceKey: string; params: EntryData }[] = [];
        let failed = 0;
        let failedNotUsingItemOrSkuParam = 0;

        const isPremium = this.bot.handler.getBotInfo.premium;
        for (let i = 0; i < count; i++) {
            const itemToAdd = itemsToAdd[i];

            const params = CommandParser.parseParams(itemToAdd);

            if (params.isPartialPriced !== undefined) {
                return this.bot.sendMessage(steamID, `❌ Cannot set "isPartialPriced" parameter!`);
            }

            if (params.sku !== undefined && !testSKU(params.sku as string)) {
                errorMessage.push(
                    `❌ Failed to add ${params.sku as string}: "sku" should not be empty or wrong format.`
                );
                failed++;
                continue;
            }

            if (params.sku === undefined) {
                if (params.item !== undefined) {
                    params.sku = this.bot.schema.getSkuFromName(params.item as string);

                    if ((params.sku as string).includes('null') || (params.sku as string).includes('undefined')) {
                        errorMessage.push(
                            `❌ Failed to add ${params.sku as string}: The sku for "${
                                params.item as string
                            }" returned "${params.sku as string}".` +
                                `\nIf the item name is correct, please let us know in our Discord server.`
                        );
                        failed++;
                        continue;
                    }

                    delete params.item;
                } else {
                    errorMessage.push(
                        `❌ Failed to add "${itemToAdd}": Please only use "sku" or "item" parameter, ` +
                            `OR check if you have missing something. Thank you.`
                    );
                    failed++;
                    failedNotUsingItemOrSkuParam++;
                    continue;
                }
            }

            params.sku = params.sku as string;

            if (params.enabled === undefined) {
                params.enabled = true;
            }

            if (params.min === undefined) {
                params.min = 0;
            }

            if (params.max === undefined) {
                params.max = 1;
            }

            if (params.intent === undefined) {
                params.intent = 2;
            } else if (typeof params.intent === 'string') {
                const intent = ['buy', 'sell', 'bank'].indexOf(params.intent.toLowerCase());

                if (intent !== -1) {
                    params.intent = intent;
                }
            }

            if (typeof params.buy === 'object') {
                params.buy.keys = params.buy.keys || 0;
                params.buy.metal = params.buy.metal || 0;

                if (params.autoprice === undefined) {
                    params.autoprice = false;
                }
            } else if (typeof params.buy !== 'object' && typeof params.sell === 'object') {
                params['buy'] = {
                    keys: 0,
                    metal: 0
                };
            }

            if (typeof params.sell === 'object') {
                params.sell.keys = params.sell.keys || 0;
                params.sell.metal = params.sell.metal || 0;

                if (params.autoprice === undefined) {
                    params.autoprice = false;
                }
            } else if (typeof params.sell !== 'object' && typeof params.buy === 'object') {
                params['sell'] = {
                    keys: 0,
                    metal: 0
                };
            }

            if (params.promoted !== undefined) {
                if (!isPremium) {
                    errorMessage.push(
                        `❌ Failed to add ${this.bot.schema.getName(SKU.fromString(params.sku as string))} (${
                            params.sku as string
                        }): This account is not Backpack.tf Premium. You can't use "promoted" parameter.`
                    );
                    failed++;
                    continue;
                }

                if (typeof params.promoted === 'boolean') {
                    if (params.promoted === true) {
                        params.promoted = 1;
                    } else {
                        params.promoted = 0;
                    }
                } else if (typeof params.promoted !== 'number' || params.promoted < 0 || params.promoted > 1) {
                    errorMessage.push(
                        `❌ Failed to add ${this.bot.schema.getName(SKU.fromString(params.sku as string))} (${
                            params.sku as string
                        }): "promoted" parameter must be either 0 (false) or 1 (true)`
                    );
                    failed++;
                    continue;
                }
            } else {
                params['promoted'] = 0;
            }

            if (typeof params.note === 'object') {
                params.note.buy = params.note.buy || null;
                params.note.sell = params.note.sell || null;
            }

            if (params.note === undefined) {
                // If note parameter is not defined, set both note.buy and note.sell to null.
                params['note'] = { buy: null, sell: null };
            }

            if (params.group && typeof params.group !== 'string') {
                // if group parameter is defined, convert anything to string
                params.group = String(params.group);
            }

            if (params.group === undefined) {
                // If group parameter is not defined, set it to null.
                params['group'] = 'all';
            }

            if (params.autoprice === undefined) {
                params.autoprice = true;
            }

            if (params.isPartialPriced === undefined) {
                params.isPartialPriced = false;
            }
            let priceKey: string = undefined;
            if (params.id) {
                priceKey = String(params.id);
                delete params.id;
            }
            priceKey = priceKey ? priceKey : params.sku;

            savedParams.push({ priceKey, params: params as EntryData });
        }

        if (failedNotUsingItemOrSkuParam === count) {
            return this.bot.sendMessage(
                steamID,
                `❌ Bulk add operation aborted: Please only use "sku" or "item" as the item identifying paramater. Thank you.`
            );
        }

        let added = 0;

        async function sendErrors(bot: Bot): Promise<void> {
            const errorCount = errorMessage.length;
            if (errorCount > 0) {
                const limit = 10;

                const loops = Math.ceil(errorCount / limit);

                for (let i = 0; i < loops; i++) {
                    const last = loops - i === 1;
                    const i10 = i * limit;

                    const firstOrLast = i < 1 ? limit : i10 + (errorCount - i10);

                    bot.sendMessage(steamID, errorMessage.slice(i10, last ? firstOrLast : (i + 1) * limit).join('\n'));

                    await sleepasync().Promise.sleep(3000);
                }
            }

            PricelistManagerCommands.isSending = false;
        }

        let isHasAutoprice = false;
        const count2 = savedParams.length;

        // yes it's longer, but much better than using Array.some() method
        for (let i = 0; i < count2; i++) {
            if (savedParams[i].params.autoprice) {
                isHasAutoprice = true;
                break;
            }
        }

        PricelistManagerCommands.isBulkOperation = true;

        if (isHasAutoprice) {
            try {
                this.bot.sendMessage(steamID, `⌛ Getting pricelist from the pricer...`);
                const pricerPricelist = await this.priceSource.getPricelist();
                const items = pricerPricelist.items;

                this.bot.sendMessage(steamID, `⌛ Got pricer pricelist, adding items to our pricelist...`);

                for (let i = 0; i < count2; i++) {
                    const entry = savedParams[i];
                    const isLast = count2 - i === 1;

                    this.bot.pricelist
                        .addPrice(
                            entry.priceKey,
                            entry.params,
                            true,
                            PricelistChangedSource.Command,
                            true,
                            items,
                            isLast
                        )
                        .then(() => added++)
                        .catch(err => {
                            errorMessage.push(
                                `❌ Error adding ${this.bot.schema.getName(SKU.fromString(entry.params.sku))} (${
                                    entry.params.sku
                                }): ${(err as Error)?.message}`
                            );
                            failed++;
                        })
                        .finally(() => {
                            if (isLast) {
                                PricelistManagerCommands.isSending = true;
                                this.bot.sendMessage(
                                    steamID,
                                    `✅ Bulk add successful: ${added} added, ${failed} failed`
                                );

                                void sendErrors(this.bot);

                                PricelistManagerCommands.isBulkOperation = false;
                            }
                        });
                }
            } catch (err) {
                return this.bot.sendMessage(
                    steamID,
                    `❌ Bulk add operation aborted: Failed to obtain pricelist from pricer: ${(err as Error)?.message}`
                );
            }
        } else {
            for (let i = 0; i < count2; i++) {
                const entry = savedParams[i];
                const isLast = count2 - i === 1;

                this.bot.pricelist
                    .addPrice(entry.priceKey, entry.params, true, PricelistChangedSource.Command, true)
                    .then(() => added++)
                    .catch(err => {
                        errorMessage.push(
                            `❌ Error adding ${this.bot.schema.getName(SKU.fromString(entry.params.sku))} (${
                                entry.params.sku
                            }): ${(err as Error)?.message}`
                        );
                        failed++;
                    })
                    .finally(() => {
                        if (isLast) {
                            PricelistManagerCommands.isSending = true;
                            this.bot.sendMessage(steamID, `✅ Bulk add successful: ${added} added, ${failed} failed`);

                            void sendErrors(this.bot);

                            PricelistManagerCommands.isBulkOperation = false;
                        }
                    });
            }
        }
    }

    autoAddCommand(steamID: SteamID, message: string): void {
        if (AutoAddQueue.isRunning()) {
            return this.bot.sendMessage(
                steamID,
                `❌ Autoadd is still running. Please wait until it's completed or send !stopautoadd to stop.`
            );
        }

        const params = CommandParser.parseParams(CommandParser.removeCommand(removeLinkProtocol(message)));

        if (params.isPartialPriced !== undefined) {
            return this.bot.sendMessage(steamID, `❌ Cannot set "isPartialPriced" parameter!`);
        }

        if (params.sku !== undefined || params.name !== undefined || params.defindex !== undefined) {
            return this.bot.sendMessage(
                steamID,
                `❌ Please only define item listing settings parameters, more info:` +
                    ` https://github.com/TF2Autobot/tf2autobot/wiki/Listing-settings-parameters`
            );
        }

        if (!params) {
            this.bot.sendMessage(steamID, `⏳ Adding all items with default settings...`);
        }

        if (params.enabled === undefined) {
            params.enabled = true;
        }

        if (params.min === undefined) {
            params.min = 0;
        }

        if (params.max === undefined) {
            params.max = 1;
        }

        if (params.intent === undefined) {
            params.intent = 2;
        } else if (typeof params.intent === 'string') {
            const intent = ['buy', 'sell', 'bank'].indexOf(params.intent.toLowerCase());

            if (intent !== -1) {
                params.intent = intent;
            }
        }

        if (typeof params.buy === 'object') {
            params.buy.keys = params.buy.keys || 0;
            params.buy.metal = params.buy.metal || 0;

            if (params.autoprice === undefined) {
                params.autoprice = false;
            }
        } else if (typeof params.buy !== 'object' && typeof params.sell === 'object') {
            params['buy'] = {
                keys: 0,
                metal: 0
            };
        }

        if (typeof params.sell === 'object') {
            params.sell.keys = params.sell.keys || 0;
            params.sell.metal = params.sell.metal || 0;

            if (params.autoprice === undefined) {
                params.autoprice = false;
            }
        } else if (typeof params.sell !== 'object' && typeof params.buy === 'object') {
            params['sell'] = {
                keys: 0,
                metal: 0
            };
        }

        if (
            (params.sell !== undefined && params.buy === undefined) ||
            (params.sell === undefined && params.buy !== undefined)
        ) {
            return this.bot.sendMessage(steamID, `❌ Please set both buy and sell prices.`);
        }

        const isPremium = this.bot.handler.getBotInfo.premium;

        if (params.promoted !== undefined) {
            if (!isPremium) {
                return this.bot.sendMessage(
                    steamID,
                    `❌ This account is not Backpack.tf Premium. You can't use "promoted" parameter.`
                );
            }

            if (typeof params.promoted === 'boolean') {
                if (params.promoted === true) {
                    params.promoted = 1;
                } else {
                    params.promoted = 0;
                }
            } else {
                if (typeof params.promoted !== 'number') {
                    return this.bot.sendMessage(
                        steamID,
                        '❌ "promoted" parameter must be either 0 (false) or 1 (true)'
                    );
                }

                if (params.promoted < 0 || params.promoted > 1) {
                    return this.bot.sendMessage(
                        steamID,
                        '❌ "promoted" parameter must be either 0 (false) or 1 (true)'
                    );
                }
            }
        } else {
            params['promoted'] = 0;
        }

        if (typeof params.note === 'object') {
            params.note.buy = params.note.buy || null;
            params.note.sell = params.note.sell || null;
        }

        if (params.note === undefined) {
            // If note parameter is not defined, set both note.buy and note.sell to null.
            params['note'] = { buy: null, sell: null };
        }

        if (params.group && typeof params.group !== 'string') {
            // if group parameter is defined, convert anything to string
            params.group = String(params.group);
        }

        if (params.group === undefined) {
            // If group parameter is not defined, set it to null.
            params['group'] = 'all';
        }

        if (params.autoprice === undefined) {
            params.autoprice = true;
        }

        const pricelist = this.bot.pricelist.getPrices;
        const skusFromPricelist = Object.keys(pricelist);

        const dict = this.bot.inventoryManager.getInventory.getItems;
        const clonedDict = Object.assign({}, dict);

        const pureAndWeapons = ['5021;6', '5000;6', '5001;6', '5002;6'].concat(
            this.bot.craftWeapons.concat(this.bot.uncraftWeapons)
        );

        for (const sku in clonedDict) {
            if (!Object.prototype.hasOwnProperty.call(clonedDict, sku)) {
                continue;
            }

            if (pureAndWeapons.includes(sku)) {
                delete clonedDict[sku];
            }
        }

        const skus = Object.keys(clonedDict);
        const total = skus.length;

        const totalTime = total * (params.autoprice ? 2 : 1) * 1000;
        const aSecond = 1000;
        const aMin = 60 * 1000;
        const anHour = 60 * 60 * 1000;

        this.bot.sendMessage(
            steamID,
            `⏳ Running automatic add items... Total items to add: ${total}` +
                `\n${params.autoprice ? 2 : 1} seconds in between items, so it will be about ${
                    totalTime < aMin
                        ? `${Math.round(totalTime / aSecond)} seconds`
                        : totalTime < anHour
                        ? `${Math.round(totalTime / aMin)} minutes`
                        : `${Math.round(totalTime / anHour)} hours`
                } to complete. Send "!stopautoadd" to abort.`
        );

        const autoAdd = new AutoAddQueue(this.bot, steamID, skusFromPricelist, params, isPremium);
        AutoAddQueue.addJob();

        autoAdd.enqueue = skus;
        void autoAdd.executeAutoAdd();
    }

    async updateCommand(steamID: SteamID, message: string): Promise<void> {
        const params = CommandParser.parseParams(CommandParser.removeCommand(removeLinkProtocol(message)));

        if (params.isPartialPriced !== undefined && params.isPartialPriced === true) {
            // Only disable
            return this.bot.sendMessage(steamID, `❌ Cannot update "isPartialPriced" parameter to true!`);
        }

        if (typeof params.intent === 'string') {
            const intent = ['buy', 'sell', 'bank'].indexOf(params.intent.toLowerCase());

            if (intent !== -1) {
                params.intent = intent;
            }
        }

        if (params.all === true) {
            //Check for invalid usages first
            if (!params.withgroup && !params.withoutgroup) {
                if (typeof params.note === 'object') {
                    return this.bot.sendMessage(
                        steamID,
                        `❌ Please specify "withgroup" or "withoutgroup" to change note.` +
                            `\nExample: "!update all=true&withgroup=<groupName>&note.buy=<yourNote>"`
                    );
                }

                if (typeof params.buy === 'object' || typeof params.sell === 'object') {
                    return this.bot.sendMessage(
                        steamID,
                        `❌ Please specify "withgroup" or "withoutgroup" to change buying/selling price.\nExample:\n` +
                            `"!update all=true&withgroup=<groupName>&(buy.keys|buy.metal)=<buyingPrice>&(sell.keys|sell.metal)=<sellingPrice>"`
                    );
                }
            }
            if (params.promoted) {
                return this.bot.sendMessage(steamID, `❌ Parameter "promoted" can't be used with "!update all=true".`);
            }

            if (params.withgroup && params.withoutgroup) {
                return this.bot.sendMessage(
                    steamID,
                    `❌ Don't be dumb. Please choose only "withgroup" OR "withoutgroup", not both. Thanks.`
                );
            }
            const keyPrice = this.bot.pricelist.getKeyPrice;
            if (typeof params.buy === 'object' || typeof params.sell === 'object') {
                if (
                    (params.buy !== null && params.sell === undefined) ||
                    (params.buy === undefined && params.sell !== null)
                ) {
                    return this.bot.sendMessage(steamID, `❌ You must include both buying and selling prices.`);
                } else if (
                    new Currencies(params.buy as Currency).toValue(keyPrice.metal) >=
                    new Currencies(params.sell as Currency).toValue(keyPrice.metal)
                ) {
                    return this.bot.sendMessage(steamID, `❌ Buying price can't be higher than selling price.`);
                }
            }
            // TODO: Must have at least one other param

            const pricelist = this.bot.pricelist.getPrices;

            if (Object.keys(pricelist).length === 0) {
                return this.bot.sendMessage(steamID, 'Your pricelist is empty.');
            }

            let changed = false;
            for (const sku in pricelist) {
                if (!Object.prototype.hasOwnProperty.call(pricelist, sku)) {
                    continue;
                }

                const entry = pricelist[sku];
                if (params.withgroup && entry.group !== params.withgroup) {
                    continue;
                }

                if (params.withoutgroup && entry.group === params.withoutgroup) {
                    continue;
                }

                // Autokeys is a feature, so when updating multiple entry with
                // "!update all=true", key entry will be removed from newPricelist.
                // https://github.com/TF2Autobot/tf2autobot/issues/131
                if (this.bot.options.autokeys.enable && sku == '5021;6') {
                    continue;
                }

                changed = true;

                if (params.intent || params.intent === 0) {
                    entry.intent = params.intent as 0 | 1 | 2;
                }

                if (typeof params.min === 'number') {
                    entry.min = params.min;
                }

                if (typeof params.max === 'number') {
                    entry.max = params.max;
                }

                if (typeof params.enabled === 'boolean') {
                    entry.enabled = params.enabled;
                }

                if (params.group) {
                    entry.group = String(params.group);
                }

                if (params.removenote === true) {
                    // Sending "!update all=true&removenote=true" will set both
                    // note.buy and note.sell for entire/withgroup entries to null.
                    entry.note.buy = null;
                    entry.note.sell = null;
                }

                if (params.resetgroup === true) {
                    entry.group = 'all';
                }

                if (typeof params.autoprice === 'boolean') {
                    if (params.autoprice === false) {
                        entry.time = null;
                    }

                    entry.autoprice = params.autoprice;
                }

                if (typeof params.isPartialPriced === 'boolean') {
                    entry.isPartialPriced = params.isPartialPriced;
                }

                if (params.withgroup || params.withoutgroup) {
                    if (typeof params.note === 'object') {
                        // can change note if have withgroup/withoutgroup parameter
                        entry.note.buy = params.note.buy || entry.note.buy;
                        entry.note.sell = params.note.sell || entry.note.sell;
                    }

                    if (typeof params.buy === 'object') {
                        entry.buy.keys = params.buy.keys || 0;
                        entry.buy.metal = params.buy.metal || 0;

                        if (params.autoprice === undefined) {
                            entry.autoprice = false;
                        }

                        entry.isPartialPriced = false;
                    }

                    if (typeof params.sell === 'object') {
                        entry.sell.keys = params.sell?.keys || 0;
                        entry.sell.metal = params.sell?.metal || 0;

                        if (params.autoprice === undefined) {
                            entry.autoprice = false;
                        }

                        entry.isPartialPriced = false;
                    }
                }

                pricelist[sku] = entry;
            }

            if (changed) {
                const errors = validator(pricelist, 'pricelist');
                if (errors !== null) {
                    throw new Error(errors.join(', '));
                }
            } else {
                if (params.withgroup) {
                    return this.bot.sendMessage(
                        steamID,
                        `❌ There is no entry with "${params.withgroup as string}" group found in your pricelist.`
                    );
                } else if (params.withoutgroup) {
                    return this.bot.sendMessage(
                        steamID,
                        `❌ There is no entry other than "${
                            params.withoutgroup as string
                        }" group found in your pricelist.`
                    );
                }
            }

            if (params.removenote) {
                delete params.removenote;
            }

            if (params.resetgroup) {
                delete params.resetgroup;
            }

            if (params.withgroup) {
                delete params.withgroup;
            }

            if (params.withoutgroup) {
                delete params.withoutgroup;
            }

            // FIXME: Make it so that it is not needed to remove all listings

            if (params.autoprice !== true) {
                await this.bot.handler.onPricelist(pricelist);
                this.bot.sendMessage(steamID, '✅ Updated pricelist!');

                return await this.bot.listings.redoListings();
            }

            this.bot.sendMessage(steamID, '⌛ Updating prices...');

            return this.bot.pricelist
                .setupPricelist()
                .then(async () => {
                    this.bot.sendMessage(steamID, '✅ Updated pricelist!');
                    await this.bot.listings.redoListings();
                })
                .catch(err => {
                    return this.bot.sendMessage(steamID, `❌ Failed to update prices: ${(err as Error).message}`);
                });
        }

        if (params.sku !== undefined && !testSKU(params.sku as string)) {
            return this.bot.sendMessage(steamID, `❌ "sku" should not be empty or wrong format.`);
        }

        if (params.resetgroup) {
            // if resetgroup (when sending "!update item=<itemName>&resetgroup=true") is defined,
            // first check if it's a booelan type
            if (typeof params.resetgroup === 'boolean') {
                // if it's boolean, then check if it's true
                if (params.resetgroup === true) {
                    // if it's true, then set group key to null.
                    params.group = 'all';
                }
            } else {
                // else if it's not a boolean type, then send message.
                return this.bot.sendMessage(steamID, '❌ "resetgroup" must be either "true" or "false".');
            }
            // delete resetgroup key from params so it will not trying to be added into pricelist (validator error)
            delete params.resetgroup;
        }

        const isPremium = this.bot.handler.getBotInfo.premium;
        if (params.promoted !== undefined) {
            if (!isPremium) {
                return this.bot.sendMessage(
                    steamID,
                    `❌ This account is not Backpack.tf Premium. You can't use "promoted" parameter.`
                );
            }

            if (typeof params.promoted === 'boolean') {
                if (params.promoted === true) {
                    params.promoted = 1;
                } else {
                    params.promoted = 0;
                }
            } else {
                if (typeof params.promoted !== 'number') {
                    return this.bot.sendMessage(
                        steamID,
                        '❌ "promoted" parameter must be either 0 (false) or 1 (true)'
                    );
                }

                if (params.promoted < 0 || params.promoted > 1) {
                    return this.bot.sendMessage(
                        steamID,
                        '❌ "promoted" parameter must be either 0 (false) or 1 (true)'
                    );
                }
            }
        }

        if (params.item !== undefined) {
            // Remove by full name
            let match = this.bot.pricelist.searchByName(params.item as string, false);

            if (match === null) {
                return this.bot.sendMessage(
                    steamID,
                    `❌ I could not find any items in my pricelist that contain "${params.item as string}"`
                );
            } else if (Array.isArray(match)) {
                const matchCount = match.length;
                if (matchCount > 20) {
                    match = match.splice(0, 20);
                }

                let reply = `I've found ${matchCount} items. Try with one of the items shown below:\n${match.join(
                    ',\n'
                )}`;

                if (matchCount > match.length) {
                    const other = matchCount - match.length;
                    reply += `,\nand ${other} other ${pluralize('item', other)}.`;
                }

                return this.bot.sendMessage(steamID, reply);
            }

            delete params.item;
            params.sku = match.sku;
        } else if (params.sku === undefined) {
            const item = getItemFromParams(steamID, params, this.bot);

            if (item !== null) {
                params.sku = SKU.fromObject(item);
            }
        }

        if (undefined !== params.sku) {
            params.sku = fixSKU(params.sku as string);
        }

<<<<<<< HEAD
        let priceKey: string = undefined;
        if (params.id) {
            priceKey = String(params.id);
            delete params.id;
        }
        priceKey = priceKey ? priceKey : params.sku;
=======
        params.sku = params.sku as string;
>>>>>>> d6dca007

        if (!this.bot.pricelist.hasPrice(priceKey)) {
            return this.bot.sendMessage(steamID, '❌ Item is not in the pricelist.');
        }

        const itemEntry = this.bot.pricelist.getPrice(priceKey, false);

        if (typeof params.buy === 'object') {
            params.buy.keys = params.buy.keys || 0;
            params.buy.metal = params.buy.metal || 0;

            if (params.autoprice === undefined) {
                params.autoprice = false;
            }

            params.isPartialPriced = false;
        } else if (typeof params.buy !== 'object' && typeof params.sell === 'object') {
            params['buy'] = {
                keys: itemEntry.buy.keys,
                metal: itemEntry.buy.metal
            };
        }

        if (typeof params.sell === 'object') {
            params.sell.keys = params.sell.keys || 0;
            params.sell.metal = params.sell.metal || 0;

            if (params.autoprice === undefined) {
                params.autoprice = false;
            }

            params.isPartialPriced = false;
        } else if (typeof params.sell !== 'object' && typeof params.buy === 'object') {
            params['sell'] = {
                keys: itemEntry.sell.keys,
                metal: itemEntry.sell.metal
            };
        }

        if (typeof params.note === 'object') {
            params.note.buy = params.note.buy || itemEntry.note.buy;
            params.note.sell = params.note.sell || itemEntry.note.sell;
        }

        if (params.removenote) {
            // removenote to set both note.buy and note.sell to null.
            if (typeof params.removenote === 'boolean') {
                if (params.removenote === true) {
                    params.note = { buy: null, sell: null };
                }
            } else {
                return this.bot.sendMessage(steamID, '❌ "removenote" must be either "true" or "false".');
            }

            delete params.removenote;
        }

        if (params.removebuynote && params.removesellnote) {
            return this.bot.sendMessage(
                steamID,
                '❌ Please only use either "removebuynote" or "removesellnote", not both, or if you wish to remove both buy and sell note, please use "removenote".'
            );
        }

        if (params.removebuynote) {
            if (typeof params.removebuynote === 'boolean') {
                if (params.removebuynote === true) {
                    params.note = { buy: null, sell: itemEntry.note.sell };
                }
            } else {
                return this.bot.sendMessage(steamID, '❌ "removebuynote" must be either "true" or "false".');
            }

            delete params.removebuynote;
        }

        if (params.removesellnote) {
            if (typeof params.removesellnote === 'boolean') {
                if (params.removesellnote === true) {
                    params.note = { buy: itemEntry.note.buy, sell: null };
                }
            } else {
                return this.bot.sendMessage(steamID, '❌ "removesellnote" must be either "true" or "false".');
            }

            delete params.removesellnote;
        }

        if (params.group && typeof params.group !== 'string') {
            // if group parameter is defined, convert anything to string
            params.group = String(params.group);
        }

        const entryData = this.bot.pricelist.getPrice(priceKey, false).getJSON(); //TODO: CONTINUE
        delete entryData.time;
        delete params.sku;

        if (Object.keys(params).length === 0) {
            return this.bot.sendMessage(steamID, '⚠️ Missing properties to update.');
        }

        // Update entry
        for (const property in params) {
            if (!Object.prototype.hasOwnProperty.call(params, property)) {
                continue;
            }

            entryData[property] = params[property];
        }

        this.bot.pricelist
            .updatePrice(priceKey, entryData, true, PricelistChangedSource.Command)
            .then(entry => {
                this.bot.sendMessage(
                    steamID,
                    `✅ Updated "${entry.name}" (${priceKey})` + this.generateUpdateReply(isPremium, itemEntry, entry)
                );
            })
            .catch((err: ErrorRequest) => {
                this.bot.sendMessage(
                    steamID,
                    '❌ Failed to update pricelist entry: ' +
                        (err.body && err.body.message ? err.body.message : err.message)
                );
            });
    }

    async updatebulkCommand(steamID: SteamID, message: string): Promise<void> {
        if (PricelistManagerCommands.isBulkOperation) {
            return this.bot.sendMessage(
                steamID,
                `❌ Bulk operation is still in progress. Please wait until it's completed.`
            );
        }

        const commandRemoved = CommandParser.removeCommand(removeLinkProtocol(message));

        if (!commandRemoved.includes('\n')) {
            return this.bot.sendMessage(
                steamID,
                `❌ Incorrect usage. If you want to only update one item, please use the !update command.\n` +
                    `Correct usage example: !updatebulk sku=5021;6\nsku=30186;6&intent=buy\nsku=30994;6&sell.metal=4&buy.metal=1\n...` +
                    `(separated by a new line)`
            );
        }

        const itemsToUpdate = commandRemoved.split('\n').filter(itemString => itemString !== '');
        const count = itemsToUpdate.length;
        const errorMessage: string[] = [];
        const savedEntryData: { priceKey: string; params: EntryData }[] = [];
        let failed = 0;
        let failedNotUsingItemOrSkuParam = 0;

        const isPremium = this.bot.handler.getBotInfo.premium;

        for (let i = 0; i < count; i++) {
            const itemToUpdate = itemsToUpdate[i];

            const params = CommandParser.parseParams(itemToUpdate);
            let sku = params.sku as string;

            if (params.isPartialPriced !== undefined && params.isPartialPriced === true) {
                return this.bot.sendMessage(steamID, `❌ Cannot update "isPartialPriced" parameter to true!`);
            }

            if (params.all !== undefined) {
                return this.bot.sendMessage(
                    steamID,
                    `❌ Bulk update operation aborted: "all" parameter can only be used with the !update command!`
                );
            }

            if (sku !== undefined && !testSKU(sku)) {
                errorMessage.push(`❌ Failed to update ${sku}: "sku" should not be empty or wrong format.`);
                failed++;
                continue;
            }

            if (sku === undefined) {
                if (params.item !== undefined) {
                    sku = this.bot.schema.getSkuFromName(params.item as string);

                    if (sku.includes('null') || sku.includes('undefined')) {
                        errorMessage.push(
                            `❌ Failed to update ${sku}: The sku for "${params.item as string}" returned "${sku}".` +
                                `\nIf the item name is correct, please let us know in our Discord server.`
                        );
                        failed++;
                        continue;
                    }

                    delete params.item;
                } else {
                    errorMessage.push(
                        `❌ Failed to update "${itemToUpdate}": Please only use "sku" or "item" parameter, ` +
                            `OR check if you have missing something. Thank you.`
                    );
                    failed++;
                    failedNotUsingItemOrSkuParam++;
                    continue;
                }
            }

            let priceKey: string = undefined;
            if (params.id) {
                priceKey = String(params.id);
                delete params.id;
            }
            priceKey = priceKey ? priceKey : sku;

            if (this.bot.pricelist.getPrice(priceKey) === null) {
                errorMessage.push(
                    `❌ Failed to update ${this.bot.schema.getName(
                        SKU.fromString(sku)
                    )} (${sku}): ❌ Item is not in the pricelist.`
                );
                failed++;
                continue;
            }

            if (!this.bot.pricelist.hasPrice(priceKey)) {
                errorMessage.push(
                    `❌ Failed to update ${this.bot.schema.getName(
                        SKU.fromString(sku)
                    )} (${sku}): ❌ Item was not properly priced. Try remove and re-add the item.`
                );
                failed++;
                continue;
            }

            if (typeof params.intent === 'string') {
                const intent = ['buy', 'sell', 'bank'].indexOf(params.intent.toLowerCase());

                if (intent !== -1) {
                    params.intent = intent;
                }
            }

            if (params.resetgroup) {
                // if resetgroup (when sending "!update item=<itemName>&resetgroup=true") is defined,
                // first check if it's a booelan type
                if (typeof params.resetgroup === 'boolean') {
                    // if it's boolean, then check if it's true
                    if (params.resetgroup === true) {
                        // if it's true, then set group key to null.
                        params.group = 'all';
                    }
                } else {
                    // else if it's not a boolean type, then send message.
                    return this.bot.sendMessage(steamID, '❌ "resetgroup" must be either "true" or "false".');
                }
                // delete resetgroup key from params so it will not trying to be added into pricelist (validator error)
                delete params.resetgroup;
            }

            if (params.promoted !== undefined) {
                if (!isPremium) {
                    return this.bot.sendMessage(
                        steamID,
                        `❌ This account is not Backpack.tf Premium. You can't use "promoted" parameter.`
                    );
                }

                if (typeof params.promoted === 'boolean') {
                    if (params.promoted === true) {
                        params.promoted = 1;
                    } else {
                        params.promoted = 0;
                    }
                } else {
                    if (typeof params.promoted !== 'number') {
                        return this.bot.sendMessage(
                            steamID,
                            '❌ "promoted" parameter must be either 0 (false) or 1 (true)'
                        );
                    }

                    if (params.promoted < 0 || params.promoted > 1) {
                        return this.bot.sendMessage(
                            steamID,
                            '❌ "promoted" parameter must be either 0 (false) or 1 (true)'
                        );
                    }
                }
            }

            const itemEntry = this.bot.pricelist.getPrice(priceKey, false);

            if (typeof params.buy === 'object') {
                params.buy.keys = params.buy.keys || 0;
                params.buy.metal = params.buy.metal || 0;

                if (params.autoprice === undefined) {
                    params.autoprice = false;
                }

                params.isPartialPriced = false;
            } else if (typeof params.buy !== 'object' && typeof params.sell === 'object') {
                params['buy'] = {
                    keys: itemEntry.buy.keys,
                    metal: itemEntry.buy.metal
                };
            }

            if (typeof params.sell === 'object') {
                params.sell.keys = params.sell.keys || 0;
                params.sell.metal = params.sell.metal || 0;

                if (params.autoprice === undefined) {
                    params.autoprice = false;
                }

                params.isPartialPriced = false;
            } else if (typeof params.sell !== 'object' && typeof params.buy === 'object') {
                params['sell'] = {
                    keys: itemEntry.sell.keys,
                    metal: itemEntry.sell.metal
                };
            }

            if (typeof params.note === 'object') {
                params.note.buy = params.note.buy || itemEntry.note.buy;
                params.note.sell = params.note.sell || itemEntry.note.sell;
            }

            if (params.removenote) {
                // removenote to set both note.buy and note.sell to null.
                if (typeof params.removenote === 'boolean') {
                    if (params.removenote === true) {
                        params.note = { buy: null, sell: null };
                    }
                } else {
                    return this.bot.sendMessage(steamID, '❌ "removenote" must be either "true" or "false".');
                }

                delete params.removenote;
            }

            if (params.removebuynote && params.removesellnote) {
                return this.bot.sendMessage(
                    steamID,
                    '❌ Please only use either "removebuynote" or "removesellnote", not both, or if you wish to remove both buy and sell note, please use "removenote".'
                );
            }

            if (params.removebuynote) {
                if (typeof params.removebuynote === 'boolean') {
                    if (params.removebuynote === true) {
                        params.note = { buy: null, sell: itemEntry.note.sell };
                    }
                } else {
                    return this.bot.sendMessage(steamID, '❌ "removebuynote" must be either "true" or "false".');
                }

                delete params.removebuynote;
            }

            if (params.removesellnote) {
                if (typeof params.removesellnote === 'boolean') {
                    if (params.removesellnote === true) {
                        params.note = { buy: itemEntry.note.buy, sell: null };
                    }
                } else {
                    return this.bot.sendMessage(steamID, '❌ "removesellnote" must be either "true" or "false".');
                }

                delete params.removesellnote;
            }

            if (params.group && typeof params.group !== 'string') {
                // if group parameter is defined, convert anything to string
                params.group = String(params.group);
            }

            const entryData = this.bot.pricelist.getPrice(priceKey, false).getJSON(); //TODO: CONTINUE
            delete entryData.time;
            delete params.sku;

            if (Object.keys(params).length === 0) {
                return this.bot.sendMessage(steamID, '⚠️ Missing properties to update.');
            }

            // Update entry
            for (const property in params) {
                if (!Object.prototype.hasOwnProperty.call(params, property)) {
                    continue;
                }

                entryData[property] = params[property];
            }

            savedEntryData.push({ priceKey, params: entryData });
        }

        let updated = 0;

        async function sendErrors(bot: Bot): Promise<void> {
            const errorCount = errorMessage.length;
            if (errorCount > 0) {
                const limit = 10;

                const loops = Math.ceil(errorCount / limit);

                for (let i = 0; i < loops; i++) {
                    const last = loops - i === 1;
                    const i10 = i * limit;

                    const firstOrLast = i < 1 ? limit : i10 + (errorCount - i10);

                    bot.sendMessage(steamID, errorMessage.slice(i10, last ? firstOrLast : (i + 1) * limit).join('\n'));

                    await sleepasync().Promise.sleep(3000);
                }
            }

            PricelistManagerCommands.isSending = false;
        }

        if (failedNotUsingItemOrSkuParam === count) {
            return this.bot.sendMessage(
                steamID,
                `❌ Bulk update operation aborted: Please only use "sku" or "item" as the item identifying paramater. Thank you.`
            );
        }

        let isHasAutoprice = false;
        const count2 = savedEntryData.length;

        // yes it's longer, but much better than using Array.some() method
        for (let i = 0; i < count2; i++) {
            if (savedEntryData[i].params.autoprice) {
                isHasAutoprice = true;
                break;
            }
        }

        PricelistManagerCommands.isBulkOperation = true;

        if (isHasAutoprice) {
            try {
                this.bot.sendMessage(steamID, `⌛ Getting pricelist from the pricer...`);
                const pricerPricelist = await this.priceSource.getPricelist();
                const items = pricerPricelist.items;

                this.bot.sendMessage(steamID, `⌛ Got pricer pricelist, updating items...`);

                for (let i = 0; i < count2; i++) {
                    const entry = savedEntryData[i];
                    const isLast = count2 - i === 1;

                    this.bot.pricelist
                        .updatePrice(
                            entry.priceKey,
                            entry.params,
                            true,
                            PricelistChangedSource.Command,
                            true,
                            items,
                            isLast
                        )
                        .then(() => updated++)
                        .catch(err => {
                            if (Pricelist.isAssetId(entry.priceKey)) {
                                errorMessage.push(`❌ Error removing ${entry.priceKey}): ${(err as Error)?.message}`);
                            } else {
                                errorMessage.push(
                                    `❌ Error removing ${this.bot.schema.getName(
                                        SKU.fromString(String(entry.priceKey))
                                    )} (${entry.priceKey}): ${(err as Error)?.message}`
                                );
                            }
                            failed++;
                        })
                        .finally(() => {
                            if (isLast) {
                                PricelistManagerCommands.isSending = true;
                                this.bot.sendMessage(
                                    steamID,
                                    `✅ Bulk update successful: ${updated} updated, ${failed} failed`
                                );

                                void sendErrors(this.bot);

                                PricelistManagerCommands.isBulkOperation = false;
                            }
                        });
                }
            } catch (err) {
                return this.bot.sendMessage(
                    steamID,
                    `❌ Bulk update operation aborted: Failed to obtain pricelist from pricer: ${
                        (err as Error)?.message
                    }`
                );
            }
        } else {
            for (let i = 0; i < count2; i++) {
                const entry = savedEntryData[i];
                const isLast = count2 - i === 1;

                this.bot.pricelist
                    .updatePrice(entry.priceKey, entry.params, true, PricelistChangedSource.Command, true)
                    .then(() => updated++)
                    .catch(err => {
                        if (Pricelist.isAssetId(entry.priceKey)) {
                            errorMessage.push(`❌ Error removing ${entry.priceKey}): ${(err as Error)?.message}`);
                        } else {
                            errorMessage.push(
                                `❌ Error removing ${this.bot.schema.getName(
                                    SKU.fromString(String(entry.priceKey))
                                )} (${entry.priceKey}): ${(err as Error)?.message}`
                            );
                        }
                        failed++;
                    })
                    .finally(() => {
                        if (isLast) {
                            PricelistManagerCommands.isSending = true;
                            this.bot.sendMessage(
                                steamID,
                                `✅ Bulk update successful: ${updated} updated, ${failed} failed`
                            );

                            void sendErrors(this.bot);

                            PricelistManagerCommands.isBulkOperation = false;
                        }
                    });
            }
        }
    }

    private generateUpdateReply(isPremium: boolean, oldEntry: Entry, newEntry: Entry): string {
        const keyPrice = this.bot.pricelist.getKeyPrice;
        const amount = this.bot.inventoryManager.getInventory.getAmount(oldEntry.sku, false);

        return (
            `\n💲 Buy: ${
                oldEntry.buy.toValue(keyPrice.metal) !== newEntry.buy.toValue(keyPrice.metal)
                    ? `${oldEntry.buy.toString()} → ${newEntry.buy.toString()}`
                    : newEntry.buy.toString()
            } | Sell: ${
                oldEntry.sell.toValue(keyPrice.metal) !== newEntry.sell.toValue(keyPrice.metal)
                    ? `${oldEntry.sell.toString()} → ${newEntry.sell.toString()}`
                    : newEntry.sell.toString()
            }` +
            `\n📦 Stock: ${amount}` +
            ` | Min: ${oldEntry.min !== newEntry.min ? `${oldEntry.min} → ${newEntry.min}` : newEntry.min} | Max: ${
                oldEntry.max !== newEntry.max ? `${oldEntry.max} → ${newEntry.max}` : newEntry.max
            }` +
            `\n🛒 Intent: ${
                oldEntry.intent !== newEntry.intent
                    ? `${oldEntry.intent === 2 ? 'bank' : oldEntry.intent === 1 ? 'sell' : 'buy'} → ${
                          newEntry.intent === 2 ? 'bank' : newEntry.intent === 1 ? 'sell' : 'buy'
                      }`
                    : `${newEntry.intent === 2 ? 'bank' : newEntry.intent === 1 ? 'sell' : 'buy'}`
            }` +
            `\n📋 Enabled: ${
                oldEntry.enabled !== newEntry.enabled
                    ? `${oldEntry.enabled ? '✅' : '❌'} → ${newEntry.enabled ? '✅' : '❌'}`
                    : `${newEntry.enabled ? '✅' : '❌'}`
            }` +
            `\n🔄 Autoprice: ${
                oldEntry.autoprice !== newEntry.autoprice
                    ? `${oldEntry.autoprice ? '✅' : '❌'} → ${newEntry.autoprice ? '✅' : '❌'}`
                    : `${newEntry.autoprice ? '✅' : '❌'}`
            }` +
            `\n½🔄 isPartialPriced: ${
                oldEntry.isPartialPriced !== newEntry.isPartialPriced
                    ? `${oldEntry.isPartialPriced ? '✅' : '❌'} → ${newEntry.isPartialPriced ? '✅' : '❌'}`
                    : `${newEntry.isPartialPriced ? '✅' : '❌'}`
            }` +
            (isPremium
                ? `\n📢 Promoted: ${
                      oldEntry.promoted !== newEntry.promoted
                          ? `${oldEntry.promoted === 1 ? '✅' : '❌'} → ${newEntry.promoted === 1 ? '✅' : '❌'}`
                          : `${newEntry.promoted === 1 ? '✅' : '❌'}`
                  }`
                : '') +
            `\n🔰 Group: ${
                oldEntry.group !== newEntry.group ? `${oldEntry.group} → ${newEntry.group}` : newEntry.group
            }` +
            `${newEntry.note.buy !== null ? `\n📥 Custom buying note: ${newEntry.note.buy}` : ''}` +
            `${newEntry.note.sell !== null ? `\n📤 Custom selling note: ${newEntry.note.sell}` : ''}`
        );
    }

    async removeCommand(steamID: SteamID, message: string): Promise<void> {
        const params = CommandParser.parseParams(CommandParser.removeCommand(removeLinkProtocol(message)));

        if (params.all === true) {
            // Remove entire pricelist
            const pricelistLength = this.bot.pricelist.getLength;
            if (pricelistLength === 0) {
                return this.bot.sendMessage(steamID, '❌ Your pricelist is already empty!');
            }
            if (params.withgroup && params.withoutgroup) {
                return this.bot.sendMessage(
                    steamID,
                    `❌ Don't be dumb. Please choose only "withgroup" OR "withoutgroup", not both. Thanks.`
                );
            }

            const pricelist = this.bot.pricelist.getPrices;
            let newPricelist = Object.assign({}, pricelist);

            if (params.withgroup || params.withoutgroup) {
                for (const sku in newPricelist) {
                    if (!Object.prototype.hasOwnProperty.call(newPricelist, sku)) continue;
                    const entity = newPricelist[sku];
                    if (params.withgroup && entity.group === params.withgroup) delete newPricelist[sku];
                    else if (params.withoutgroup && entity.group !== params.withgroup) delete newPricelist[sku];
                }
            } else {
                newPricelist = {};
            }

            const removeCount = pricelistLength - Object.keys(newPricelist).length;
            if (params.i_am_sure !== 'yes_i_am') {
                return this.bot.sendMessage(
                    steamID,
                    '/pre ⚠️ Are you sure that you want to remove ' +
                        pluralize('item', removeCount, true) +
                        '? Try again with i_am_sure=yes_i_am'
                );
            }

            if (params.withgroup || params.withoutgroup) {
                try {
                    await this.bot.pricelist.setNewPricelist(newPricelist);
                    this.bot.sendMessage(steamID, `✅ Removed ${removeCount} items from pricelist.`);
                    return await this.bot.listings.redoListings();
                } catch (err) {
                    return this.bot.sendMessage(
                        steamID,
                        `❌ Failed to clear pricelist with/without group: ${(err as Error).message}`
                    );
                }
            } else {
                try {
                    await this.bot.pricelist.removeAll();
                    return this.bot.sendMessage(steamID, '✅ Cleared pricelist!');
                } catch (err) {
                    return this.bot.sendMessage(steamID, `❌ Failed to clear pricelist: ${(err as Error).message}`);
                }
            }
        }

        let sku = params.sku as string;

        if (sku !== undefined && !testSKU(sku)) {
            return this.bot.sendMessage(steamID, `❌ "sku" should not be empty or wrong format.`);
        }

        if (params.item !== undefined) {
            // Remove by full name
            let match = this.bot.pricelist.searchByName(params.item as string, false);

            if (match === null) {
                return this.bot.sendMessage(
                    steamID,
                    `❌ I could not find any items in my pricelist that contain "${params.item as string}"`
                );
            } else if (Array.isArray(match)) {
                const matchCount = match.length;
                if (matchCount > 20) {
                    match = match.splice(0, 20);
                }

                let reply = `I've found ${matchCount} items. Try with one of the items shown below:\n${match.join(
                    ',\n'
                )}`;

                if (matchCount > match.length) {
                    const other = matchCount - match.length;
                    reply += `,\nand ${other} other ${pluralize('item', other)}.`;
                }

                return this.bot.sendMessage(steamID, reply);
            }

            delete params.item;
            sku = match.sku;
        } else if (sku === undefined) {
            const item = getItemFromParams(steamID, params, this.bot);

            if (item !== null) {
                sku = SKU.fromObject(item);
            }
        }

        if (undefined !== sku) {
            sku = fixSKU(sku);
        }
        let priceKey: string = undefined;
        if (params.id) {
            priceKey = String(params.id);
            delete params.id;
        }
        priceKey = priceKey ? priceKey : sku;

        this.bot.pricelist
<<<<<<< HEAD
            .removePrice(priceKey, true)
=======
            .removePrice(sku, true)
>>>>>>> d6dca007
            .then(entry => {
                this.bot.sendMessage(steamID, `✅ Removed "${entry.name}".`);
            })
            .catch(err => {
                this.bot.sendMessage(steamID, `❌ Failed to remove pricelist entry: ${(err as Error).message}`);
            });
    }

    removebulkCommand(steamID: SteamID, message: string): void {
        if (PricelistManagerCommands.isBulkOperation) {
            return this.bot.sendMessage(
                steamID,
                `❌ Bulk operation is still in progress. Please wait until it's completed.`
            );
        }

        const commandRemoved = CommandParser.removeCommand(removeLinkProtocol(message));

        if (!commandRemoved.includes('\n')) {
            return this.bot.sendMessage(
                steamID,
                `❌ Incorrect usage. If you want to only remove one item, please use the !remove command.\n` +
                    `Correct usage example: !removebulk sku=5021;6\nsku=30186;6\nsku=30994;6\nitem=Genuine Horace\n...` +
                    `(separated by a new line)`
            );
        }

        const itemsToRemove = commandRemoved.split('\n').filter(itemString => itemString !== '');
        const count = itemsToRemove.length;
        const errorMessage: string[] = [];
        const priceKeysToRemove: string[] = [];
        let failed = 0;
        let failedNotUsingItemOrSkuParam = 0;

        for (let i = 0; i < count; i++) {
            const itemToRemove = itemsToRemove[i];

            const params = CommandParser.parseParams(itemToRemove);
            let sku = params.sku as string;

            if (params.all !== undefined) {
                return this.bot.sendMessage(
                    steamID,
                    `❌ Bulk remove operation aborted: "all" parameter can only be used with the !remove command!`
                );
            }

            if (sku !== undefined && !testSKU(sku)) {
                errorMessage.push(`❌ Failed to remove ${sku}: "sku" should not be empty or wrong format.`);
                failed++;
                continue;
            }

            if (sku === undefined) {
                if (params.item !== undefined) {
                    sku = this.bot.schema.getSkuFromName(params.item as string);

                    if (sku.includes('null') || sku.includes('undefined')) {
                        errorMessage.push(
                            `❌ Failed to remove ${sku}: The sku for "${params.item as string}" returned "${sku}".` +
                                `\nIf the item name is correct, please let us know in our Discord server.`
                        );
                        failed++;
                        continue;
                    }

                    delete params.item;
                } else {
                    errorMessage.push(
                        `❌ Failed to remove "${itemToRemove}": Please only use "sku" or "item" parameter, ` +
                            `OR check if you have missing something. Thank you.`
                    );
                    failed++;
                    failedNotUsingItemOrSkuParam++;
                    continue;
                }
            }

            if (this.bot.pricelist.getPrice(sku) === null) {
                errorMessage.push(
                    `❌ Failed to remove ${this.bot.schema.getName(
                        SKU.fromString(sku)
                    )} (${sku}): ❌ Item is not in the pricelist.`
                );
                failed++;
                continue;
            }

            priceKeysToRemove.push(sku);
        }

        let removed = 0;

        async function sendErrors(bot: Bot): Promise<void> {
            const errorCount = errorMessage.length;
            if (errorCount > 0) {
                const limit = 10;

                const loops = Math.ceil(errorCount / limit);

                for (let i = 0; i < loops; i++) {
                    const last = loops - i === 1;
                    const i10 = i * limit;

                    const firstOrLast = i < 1 ? limit : i10 + (errorCount - i10);

                    bot.sendMessage(steamID, errorMessage.slice(i10, last ? firstOrLast : (i + 1) * limit).join('\n'));

                    await sleepasync().Promise.sleep(3000);
                }
            }

            PricelistManagerCommands.isSending = false;
        }

        if (failedNotUsingItemOrSkuParam === count) {
            return this.bot.sendMessage(
                steamID,
                `❌ Bulk remove operation aborted: Please only use "sku" or "item" as the item identifying paramater. Thank you.`
            );
        }

        PricelistManagerCommands.isBulkOperation = true;

        const count2 = priceKeysToRemove.length;

        for (let i = 0; i < count2; i++) {
            const priceKey = priceKeysToRemove[i];
            const isLast = count2 - i === 1;

            this.bot.pricelist
                .removePrice(priceKey, true)
                .then(() => removed++)
                .catch(err => {
                    if (Pricelist.isAssetId(priceKey)) {
                        errorMessage.push(`❌ Error removing ${priceKey}): ${(err as Error)?.message}`);
                    } else {
                        errorMessage.push(
                            `❌ Error removing ${this.bot.schema.getName(
                                SKU.fromString(String(priceKey))
                            )} (${priceKey}): ${(err as Error)?.message}`
                        );
                    }
                    failed++;
                })
                .finally(() => {
                    if (isLast) {
                        PricelistManagerCommands.isSending = true;
                        this.bot.sendMessage(
                            steamID,
                            `✅ Bulk remove successful: ${removed} removed, ${failed} failed`
                        );

                        void sendErrors(this.bot);

                        PricelistManagerCommands.isBulkOperation = false;
                    }
                });
        }
    }

    getSlotsCommand(steamID: SteamID): void {
        const listingsCap = this.bot.listingManager.cap;
        const currentUsedSlots = this.bot.listingManager.listings.length;

        return this.bot.sendMessage(steamID, `🏷️ Current listings slots: ${currentUsedSlots}/${listingsCap}`);
    }

    getCommand(steamID: SteamID, message: string): void {
        const params = CommandParser.parseParams(CommandParser.removeCommand(removeLinkProtocol(message)));
        let sku = params.sku as string;
        if (sku !== undefined && !testSKU(sku)) {
            return this.bot.sendMessage(steamID, `❌ "sku" should not be empty or wrong format.`);
        }

        if (params.item !== undefined) {
            // Remove by full name
            let match = this.bot.pricelist.searchByName(params.item as string, false);

            if (match === null) {
                return this.bot.sendMessage(
                    steamID,
                    `❌ I could not find any items in my pricelist that contain "${params.item as string}"`
                );
            } else if (Array.isArray(match)) {
                const matchCount = match.length;
                if (matchCount > 20) {
                    match = match.splice(0, 20);
                }

                let reply = `I've found ${matchCount} items. Try with one of the items shown below:\n${match.join(
                    ',\n'
                )}`;

                if (matchCount > match.length) {
                    const other = matchCount - match.length;
                    reply += `,\nand ${other} other ${pluralize('item', other)}.`;
                }

                return this.bot.sendMessage(steamID, reply);
            }

            delete params.item;
            sku = match.sku;
        } else if (sku === undefined) {
            const item = getItemFromParams(steamID, params, this.bot);

            if (item !== null) {
                sku = SKU.fromObject(item);
            }
        }

        if (sku === undefined && undefined === params.id) {
            return this.bot.sendMessage(steamID, '❌ Missing item');
        } else if (undefined !== sku) {
            sku = fixSKU(sku);
        }
<<<<<<< HEAD
        let priceKey: string = undefined;
        if (params.id) {
            priceKey = String(params.id);
            delete params.id;
        }
        priceKey = priceKey ? priceKey : sku;
        const match = this.bot.pricelist.getPrice(priceKey);
=======

        const match = this.bot.pricelist.getPrice(sku);
>>>>>>> d6dca007
        if (match === null) {
            this.bot.sendMessage(steamID, `❌ Could not find item "${priceKey}" in the pricelist`);
        } else {
            this.bot.sendMessage(steamID, `/code ${this.generateOutput(match)}`);
        }
    }

    private generateOutput(filtered: Entry): string {
        const currentStock = this.bot.inventoryManager.getInventory.getAmount(filtered.sku, false, true);
        filtered['stock'] = currentStock;

        return JSON.stringify(filtered, null, 4);
    }

    async getAllCommand(steamID: SteamID, message: string): Promise<void> {
        if (PricelistManagerCommands.isSending) {
            return this.bot.sendMessage(steamID, '❌ Please wait.');
        }

        const params = CommandParser.parseParams(CommandParser.removeCommand(message));

        const pricelist = this.bot.pricelist.getPrices;
        if (Object.keys(pricelist).length === 0) {
            return this.bot.sendMessage(steamID, '❌ Your pricelist is empty.');
        }

        const isPremium = this.bot.handler.getBotInfo.premium;

        const list = Object.keys(pricelist).map((priceKey, i) => {
            const entry = pricelist[priceKey];
            const name = entry.name;
            const stock = this.bot.inventoryManager.getInventory.getAmount(priceKey, false, true);

            return `${i + 1}. ${priceKey} - ${name}${name.length > 40 ? '\n' : ' '}(${stock}, ${entry.min}, ${
                entry.max
            }, ${entry.intent === 2 ? 'bank' : entry.intent === 1 ? 'sell' : 'buy'}, ${entry.enabled ? '✅' : '❌'}, ${
                entry.autoprice ? '✅' : '❌'
            }, ${entry.group}, ${entry.isPartialPriced ? '✅' : '❌'}${
                isPremium ? `, ${entry.promoted === 1 ? '✅' : '❌'}` : ''
            })`;
        });

        const listCount = list.length;

        const limit = params.limit === undefined ? 15 : (params.limit as number) <= 0 ? -1 : (params.limit as number);

        PricelistManagerCommands.isSending = true;
        this.bot.sendMessage(
            steamID,
            `Found ${pluralize('item', listCount, true)} in your pricelist${
                limit !== -1 && params.limit === undefined && listCount > 15
                    ? `, showing only ${limit} items (you can send with parameter limit=-1 to list all)`
                    : `${
                          limit < listCount && limit > 0 && params.limit !== undefined ? ` (limit set to ${limit})` : ''
                      }.`
            }\n\n 📌 #. "sku|id" - "name" ("Current Stock", "min", "max", "intent", "enabled", "autoprice", "group", "isPartialPriced", *"promoted")\n\n` +
                '* - Only shown if your account is Backpack.tf Premium\n\n.'
        );

        const applyLimit = limit === -1 ? listCount : limit;
        const loops = Math.ceil(applyLimit / 15);

        for (let i = 0; i < loops; i++) {
            const last = loops - i === 1;
            const i15 = i * 15;

            const firstOrLast = i < 1 && limit > 0 && limit < 15 ? limit : i15 + (applyLimit - i15);

            this.bot.sendMessage(steamID, list.slice(i15, last ? firstOrLast : (i + 1) * 15).join('\n'));

            await sleepasync().Promise.sleep(3000);
        }

        PricelistManagerCommands.isSending = false;
    }

    async partialPriceUpdateCommand(steamID: SteamID, message: string): Promise<void> {
        if (PricelistManagerCommands.isSending) {
            return this.bot.sendMessage(steamID, '❌ Please wait.');
        }

        const params = CommandParser.parseParams(CommandParser.removeCommand(message));

        const pricelist = Object.assign({}, this.bot.pricelist.getPrices);

        if (Object.keys(pricelist).length === 0) {
            return this.bot.sendMessage(steamID, '❌ Your pricelist is empty.');
        }

        const isPpuEnabled = this.bot.options.pricelist.partialPriceUpdate.enable;

        if (!isPpuEnabled) {
            return this.bot.sendMessage(
                steamID,
                '❌ This feature is disabled. Read more: ' +
                    'https://github.com/TF2Autobot/tf2autobot/wiki/Configure-your-options.json-file#--partial-price-update--'
            );
        }

        for (const sku in pricelist) {
            if (!pricelist[sku].isPartialPriced) {
                delete pricelist[sku];
            }
        }

        if (Object.keys(pricelist).length === 0) {
            return this.bot.sendMessage(steamID, '❌ No items with ppu enabled found.');
        }

        const keyPrice = this.bot.pricelist.getKeyPrice.metal;
        const list = Object.keys(pricelist).map((sku, i) => {
            const entry = pricelist[sku];
            const name = entry.name;
            const time = dayjs.unix(entry.time).fromNow();

            const isOneScrapDifference =
                Currencies.toScrap(entry.sell.keys * keyPrice + entry.sell.metal) -
                    Currencies.toScrap(entry.buy.keys * keyPrice + entry.buy.metal) ===
                1;

            return `${i + 1}. ${entry.sku} - ${name} (since ${time}), oneScrapDiff? ${
                isOneScrapDifference ? '✅' : '❌'
            }`;
        });

        const listCount = list.length;

        const limit = params.limit === undefined ? 15 : (params.limit as number) <= 0 ? -1 : (params.limit as number);

        PricelistManagerCommands.isSending = true;
        this.bot.sendMessage(
            steamID,
            (!isPpuEnabled ? '⚠️ Partial Price Update disabled, but found ' : 'Found ') +
                `${pluralize('item', listCount, true)} in your pricelist that ${pluralize(
                    'is',
                    listCount,
                    true
                )} currently being partial priced${
                    limit !== -1 && params.limit === undefined && listCount > 15
                        ? `, showing only ${limit} items (you can send with parameter limit=-1 to list all)`
                        : `${
                              limit < listCount && limit > 0 && params.limit !== undefined
                                  ? ` (limit set to ${limit})`
                                  : ''
                          }.`
                }`
        );

        const applyLimit = limit === -1 ? listCount : limit;
        const loops = Math.ceil(applyLimit / 15);

        for (let i = 0; i < loops; i++) {
            const last = loops - i === 1;
            const i15 = i * 15;

            const firstOrLast = i < 1 && limit > 0 && limit < 15 ? limit : i15 + (applyLimit - i15);

            this.bot.sendMessage(steamID, list.slice(i15, last ? firstOrLast : (i + 1) * 15).join('\n'));

            await sleepasync().Promise.sleep(3000);
        }

        PricelistManagerCommands.isSending = false;
    }

    async findCommand(steamID: SteamID, message: string): Promise<void> {
        if (PricelistManagerCommands.isSending) {
            return this.bot.sendMessage(steamID, '❌ Please wait.');
        }

        const params = CommandParser.parseParams(CommandParser.removeCommand(message));
        if (
            !(
                params.enabled !== undefined ||
                params.max !== undefined ||
                params.min !== undefined ||
                params.intent !== undefined ||
                params.autoprice !== undefined ||
                params.group !== undefined ||
                params.promoted !== undefined ||
                params.isPartialPriced !== undefined
            )
        ) {
            return this.bot.sendMessage(
                steamID,
                '⚠️ Only parameters available for !find command: enabled, max, min, intent,' +
                    ' promoted, autoprice, isPartialPriced, or group\nExample: !find intent=bank&max=2'
            );
        }

        const pricelist = this.bot.pricelist.getPrices;
        let filter = Object.keys(pricelist).map(sku => {
            return pricelist[sku];
        });

        if (params.enabled !== undefined) {
            if (typeof params.enabled !== 'boolean') {
                return this.bot.sendMessage(steamID, '⚠️ enabled parameter must be "true" or "false"');
            }
            filter = filter.filter(entry => entry.enabled === params.enabled);
        }

        if (params.min !== undefined) {
            if (typeof params.min !== 'number') {
                return this.bot.sendMessage(steamID, '⚠️ min parameter must be an integer');
            }
            filter = filter.filter(entry => entry.min === params.min);
        }

        if (params.max !== undefined) {
            if (typeof params.max !== 'number') {
                return this.bot.sendMessage(steamID, '⚠️ max parameter must be an integer');
            }
            filter = filter.filter(entry => entry.max === params.max);
        }

        if (params.promoted !== undefined) {
            if (typeof params.promoted === 'boolean') {
                if (params.promoted === true) {
                    filter = filter.filter(entry => entry.promoted === 1);
                } else {
                    filter = filter.filter(entry => entry.promoted === 0);
                }
            } else {
                if (typeof params.promoted !== 'number') {
                    return this.bot.sendMessage(steamID, '⚠️ promoted parameter must be either 0 (false) or 1 (true)');
                }

                if (params.promoted < 0 || params.promoted > 1) {
                    return this.bot.sendMessage(
                        steamID,
                        '⚠️ "promoted" parameter must be either 0 (false) or 1 (true)'
                    );
                }
                filter = filter.filter(entry => entry.promoted === params.promoted);
            }
        }

        if (params.intent !== undefined) {
            if (typeof params.intent === 'string') {
                const intent = ['buy', 'sell', 'bank'].indexOf(params.intent.toLowerCase());
                if (intent !== -1) {
                    params.intent = intent;
                }
            }

            if (typeof params.intent !== 'number' || params.intent < 0) {
                return this.bot.sendMessage(
                    steamID,
                    '⚠️ intent parameter must be "buy", "sell", or "bank" OR an integer of "0", "1" or "2" respectively'
                );
            }
            filter = filter.filter(entry => entry.intent === params.intent);
        }

        if (params.autoprice !== undefined) {
            if (typeof params.autoprice !== 'boolean') {
                return this.bot.sendMessage(steamID, '⚠️ autoprice parameter must be "true" or "false"');
            }
            filter = filter.filter(entry => entry.autoprice === params.autoprice);
        }

        if (params.isPartialPriced !== undefined) {
            if (typeof params.isPartialPriced !== 'boolean') {
                return this.bot.sendMessage(steamID, '⚠️ isPartialPriced parameter must be "true" or "false"');
            }
            filter = filter.filter(entry => entry.isPartialPriced === params.isPartialPriced);
        }

        if (params.group !== undefined) {
            if (typeof params.group !== 'string') {
                return this.bot.sendMessage(steamID, '⚠️ group parameter must be a string');
            }
            filter = filter.filter(entry => entry.group === params.group);
        }

        const parametersUsed = {
            enabled: params.enabled !== undefined ? `enabled=${(params.enabled as boolean).toString()}` : '',
            autoprice: params.autoprice !== undefined ? `autoprice=${(params.autoprice as boolean).toString()}` : '',
            isPartialPriced:
                params.isPartialPriced !== undefined
                    ? `isPartialPriced=${(params.isPartialPriced as boolean).toString()}`
                    : '',
            min: params.min !== undefined ? `min=${params.min as number}` : '',
            max: params.max !== undefined ? `max=${params.max as number}` : '',
            intent:
                params.intent !== undefined
                    ? `intent=${
                          (params.intent as number) === 0 ? 'buy' : (params.intent as number) === 1 ? 'sell' : 'bank'
                      }`
                    : '',
            promoted:
                params.promoted !== undefined ? `promoted=${(params.promoted as number) === 1 ? 'true' : 'false'}` : '',
            group: params.group !== undefined ? `group=${params.group as string}` : ''
        };

        const parameters = Object.values(parametersUsed);
        const display = parameters.filter(param => param !== '');

        const filterCount = filter.length;
        if (filterCount === 0) {
            this.bot.sendMessage(steamID, `No items found with ${display.join('&')}.`);
        } else {
            const isPremium = this.bot.handler.getBotInfo.premium;

            const list = filter.map((entry, i) => {
                const name = entry.name;
                const stock = this.bot.inventoryManager.getInventory.getAmount(entry.sku, false, true);

                return `${i + 1}. ${entry.sku} - ${name}${name.length > 40 ? '\n' : ' '}(${stock}, ${entry.min}, ${
                    entry.max
                }, ${entry.intent === 2 ? 'bank' : entry.intent === 1 ? 'sell' : 'buy'}, ${
                    entry.enabled ? '✅' : '❌'
                }, ${entry.autoprice ? '✅' : '❌'}, ${entry.group}, ${entry.isPartialPriced ? '✅' : '❌'}${
                    isPremium ? `, ${entry.promoted === 1 ? '✅' : '❌'}` : ''
                })`;
            });
            const listCount = list.length;

            const limit =
                params.limit === undefined ? 15 : (params.limit as number) <= 0 ? -1 : (params.limit as number);

            PricelistManagerCommands.isSending = true;
            this.bot.sendMessage(
                steamID,
                `Found ${pluralize('item', filterCount, true)} with ${display.join('&')}${
                    limit !== -1 && params.limit === undefined && listCount > 15
                        ? `, showing only ${limit} items (you can send with parameter limit=-1 to list all)`
                        : `${
                              limit < listCount && limit > 0 && params.limit !== undefined
                                  ? ` (limit set to ${limit})`
                                  : ''
                          }.`
                }\n\n 📌 #. "sku" - "name" ("Current Stock", "min", "max", "intent", "enabled", "autoprice", "group", "isPartialPriced", *"promoted",)\n\n` +
                    '* - Only shown if your account is Backpack.tf Premium.\n\n.'
            );

            const applyLimit = limit === -1 ? listCount : limit;
            const loops = Math.ceil(applyLimit / 15);

            for (let i = 0; i < loops; i++) {
                const last = loops - i === 1;
                const i15 = i * 15;

                const firstOrLast = i < 1 && limit > 0 && limit < 15 ? limit : i15 + (applyLimit - i15);

                this.bot.sendMessage(steamID, list.slice(i15, last ? firstOrLast : (i + 1) * 15).join('\n'));

                await sleepasync().Promise.sleep(3000);
            }

            PricelistManagerCommands.isSending = false;
        }
    }
}

function generateAddedReply(bot: Bot, isPremium: boolean, entry: Entry): string {
    const amount = bot.inventoryManager.getInventory.getAmount(entry.sku, false);

    return (
        `\n💲 Buy: ${entry.buy.toString()} | Sell: ${entry.sell.toString()}` +
        `\n🛒 Intent: ${entry.intent === 2 ? 'bank' : entry.intent === 1 ? 'sell' : 'buy'}` +
        `\n📦 Stock: ${amount} | Min: ${entry.min} | Max: ${entry.max}` +
        `\n📋 Enabled: ${entry.enabled ? '✅' : '❌'}` +
        `\n🔄 Autoprice: ${entry.autoprice ? '✅' : '❌'}` +
        `\n½🔄 isPartialPriced: ${entry.isPartialPriced ? '✅' : '❌'}` +
        (isPremium ? `\n📢 Promoted: ${entry.promoted === 1 ? '✅' : '❌'}` : '') +
        `\n🔰 Group: ${entry.group}` +
        `${entry.note.buy !== null ? `\n📥 Custom buying note: ${entry.note.buy}` : ''}` +
        `${entry.note.sell !== null ? `\n📤 Custom selling note: ${entry.note.sell}` : ''}`
    );
}

class AutoAddQueue {
    // reference: https://www.youtube.com/watch?v=bK7I79hcm08

    private static autoAdd: UnknownDictionary<boolean> = {};

    private skus: string[] = [];

    private added = 0;

    private skipped = 0;

    private failed = 0;

    private total = 0;

    constructor(
        private readonly bot: Bot,
        private readonly steamID: SteamID,
        private readonly skusToSkip: string[],
        private params: UnknownDictionaryKnownValues,
        private readonly isPremium: boolean
    ) {
        this.params = params;
    }

    set enqueue(skus: string[]) {
        this.skus = skus;
        this.total = skus.length;
    }

    async executeAutoAdd(): Promise<void> {
        if (AutoAddQueue.autoAdd['1'] === false) {
            AutoAddQueue.removeJob();
            return this.bot.sendMessage(this.steamID, '----------\n🛑 Stopped auto-add items');
        }

        await sleepasync().Promise.sleep(2000);

        this.params.sku = this.sku;

        if (this.skusToSkip.includes(this.sku)) {
            this.skipped++;
            const remaining = this.total - this.added - this.skipped - this.failed;

            this.bot.sendMessage(
                this.steamID,
                `----------\n⚠️ ${this.bot.schema.getName(SKU.fromString(this.sku))} (${
                    this.sku
                }) already in pricelist, skipping...` +
                    `\n📜 Status: ${this.added} added, ${this.skipped} skipped, ${this.failed} failed / ${this.total} total, ${remaining} remaining`
            );

            this.dequeue();

            if (this.isEmpty) {
                AutoAddQueue.removeJob();
                return this.bot.sendMessage(
                    this.steamID,
                    `----------\n✅ Done, summary: ${this.added} added, ${this.skipped} skipped, ${this.failed} failed / ${this.total} total`
                );
            }

            void this.executeAutoAdd();
        } else {
            const ed = this.params as EntryData;
            // todo should this be assetid to prevent profit loss?
            this.bot.pricelist
                .addPrice(ed.sku, ed, true, PricelistChangedSource.Command)
                .then(entry => {
                    this.added++;
                    const remaining = this.total - this.added - this.skipped - this.failed;

                    this.bot.sendMessage(
                        this.steamID,
                        `----------\n✅ Added "${entry.name}" (${entry.sku})` +
                            generateAddedReply(this.bot, this.isPremium, entry) +
                            `\n\n📜 Status: ${this.added} added, ${this.skipped} skipped, ${this.failed} failed / ${this.total} total, ${remaining} remaining`
                    );
                })
                .catch(err => {
                    this.failed++;
                    const remaining = this.total - this.added - this.skipped - this.failed;

                    this.bot.sendMessage(
                        this.steamID,
                        `----------\n❌ Failed to add the item to the pricelist: ${(err as Error).message}` +
                            `\n\n📜 Status: ${this.added} added, ${this.skipped} skipped, ${this.failed} failed / ${this.total} total, ${remaining} remaining`
                    );
                })
                .finally(() => {
                    this.dequeue();

                    if (this.isEmpty) {
                        AutoAddQueue.removeJob();
                        return this.bot.sendMessage(
                            this.steamID,
                            `----------\n✅ Done, summary: ${this.added} added, ${this.skipped} skipped, ${this.failed} failed / ${this.total} total`
                        );
                    }

                    void this.executeAutoAdd();
                });
        }
    }

    private dequeue(): void {
        this.skus.shift();
    }

    private get sku(): string {
        return this.skus[0];
    }

    private get isEmpty(): boolean {
        return this.skus.length === 0;
    }

    static addJob(): void {
        this.autoAdd['1'] = true;
    }

    static isRunning(): boolean {
        return this.autoAdd['1'] !== undefined;
    }

    static stopJob(): void {
        this.autoAdd['1'] = false;
    }

    private static removeJob(): void {
        delete this.autoAdd['1'];
    }
}

interface ErrorRequest {
    body?: ErrorBody;
    message?: string;
}

interface ErrorBody {
    message: string;
}<|MERGE_RESOLUTION|>--- conflicted
+++ resolved
@@ -34,14 +34,6 @@
 
     async addCommand(steamID: SteamID, message: string): Promise<void> {
         const params = CommandParser.parseParams(CommandParser.removeCommand(removeLinkProtocol(message)));
-<<<<<<< HEAD
-=======
-
-        if (params.isPartialPriced !== undefined) {
-            return this.bot.sendMessage(steamID, `❌ Cannot set "isPartialPriced" parameter!`);
-        }
-
->>>>>>> d6dca007
         if (params.enabled === undefined) {
             params.enabled = true;
         }
@@ -179,8 +171,6 @@
                 params.sku = SKU.fromObject(item);
             }
         }
-
-        params.sku = params.sku as string;
 
         let priceKey: string = undefined;
         if (params.id) {
@@ -271,8 +261,6 @@
                     continue;
                 }
             }
-
-            params.sku = params.sku as string;
 
             if (params.enabled === undefined) {
                 params.enabled = true;
@@ -1021,20 +1009,12 @@
             }
         }
 
-        if (undefined !== params.sku) {
-            params.sku = fixSKU(params.sku as string);
-        }
-
-<<<<<<< HEAD
         let priceKey: string = undefined;
         if (params.id) {
             priceKey = String(params.id);
             delete params.id;
         }
         priceKey = priceKey ? priceKey : params.sku;
-=======
-        params.sku = params.sku as string;
->>>>>>> d6dca007
 
         if (!this.bot.pricelist.hasPrice(priceKey)) {
             return this.bot.sendMessage(steamID, '❌ Item is not in the pricelist.');
@@ -1726,9 +1706,6 @@
             }
         }
 
-        if (undefined !== sku) {
-            sku = fixSKU(sku);
-        }
         let priceKey: string = undefined;
         if (params.id) {
             priceKey = String(params.id);
@@ -1737,11 +1714,7 @@
         priceKey = priceKey ? priceKey : sku;
 
         this.bot.pricelist
-<<<<<<< HEAD
             .removePrice(priceKey, true)
-=======
-            .removePrice(sku, true)
->>>>>>> d6dca007
             .then(entry => {
                 this.bot.sendMessage(steamID, `✅ Removed "${entry.name}".`);
             })
@@ -1956,10 +1929,8 @@
 
         if (sku === undefined && undefined === params.id) {
             return this.bot.sendMessage(steamID, '❌ Missing item');
-        } else if (undefined !== sku) {
-            sku = fixSKU(sku);
-        }
-<<<<<<< HEAD
+        }
+
         let priceKey: string = undefined;
         if (params.id) {
             priceKey = String(params.id);
@@ -1967,10 +1938,6 @@
         }
         priceKey = priceKey ? priceKey : sku;
         const match = this.bot.pricelist.getPrice(priceKey);
-=======
-
-        const match = this.bot.pricelist.getPrice(sku);
->>>>>>> d6dca007
         if (match === null) {
             this.bot.sendMessage(steamID, `❌ Could not find item "${priceKey}" in the pricelist`);
         } else {
