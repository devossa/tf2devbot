--- conflicted
+++ resolved
@@ -589,30 +589,8 @@
                     }
                 }
 
-<<<<<<< HEAD
                 newPricelist[sku] = entry;
             }
-=======
-                if (i === 0) {
-                    const errors = validator(
-                        {
-                            sku: entry.sku,
-                            enabled: entry.enabled,
-                            intent: entry.intent,
-                            min: entry.min,
-                            max: entry.max,
-                            autoprice: entry.autoprice,
-                            buy: entry.buy.toJSON(),
-                            sell: entry.sell.toJSON(),
-                            promoted: entry.promoted,
-                            group: entry.group,
-                            note: entry.note,
-                            isPartialPriced: entry.isPartialPriced,
-                            time: entry.time
-                        },
-                        'pricelist'
-                    );
->>>>>>> 4a94ea1f
 
             if (changed) {
                 const errors = validator(newPricelist, 'pricelist');
@@ -1252,10 +1230,6 @@
                 params.isPartialPriced !== undefined
                     ? `isPartialPriced=${(params.isPartialPriced as boolean).toString()}`
                     : '',
-<<<<<<< HEAD
-            max: params.max !== undefined ? `max=${params.max as number}` : '',
-=======
->>>>>>> 4a94ea1f
             min: params.min !== undefined ? `min=${params.min as number}` : '',
             max: params.max !== undefined ? `max=${params.max as number}` : '',
             intent:
