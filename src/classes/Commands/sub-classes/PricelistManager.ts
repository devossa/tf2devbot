--- conflicted
+++ resolved
@@ -19,16 +19,6 @@
 // Pricelist manager
 
 export default class PricelistManagerCommands {
-<<<<<<< HEAD
-    private stopAutoAdd = false;
-=======
-    private executed = false;
-
-    private lastExecutedTime: number | null = null;
-
-    private executeTimeout: NodeJS.Timeout;
->>>>>>> 98fb6bb5
-
     stopAutoAddCommand(): void {
         AutoAddQueue.stopJob();
     }
@@ -193,24 +183,6 @@
             });
     }
 
-<<<<<<< HEAD
-    private generateAddedReply(isPremium: boolean, entry: Entry): string {
-        const amount = this.bot.inventoryManager.getInventory.getAmount(entry.sku, false);
-
-        return (
-            `\n💲 Buy: ${entry.buy.toString()} | Sell: ${entry.sell.toString()}` +
-            `\n🛒 Intent: ${entry.intent === 2 ? 'bank' : entry.intent === 1 ? 'sell' : 'buy'}` +
-            `\n📦 Stock: ${amount} | Min: ${entry.min} | Max: ${entry.max}` +
-            `\n📋 Enabled: ${entry.enabled ? '✅' : '❌'}` +
-            `\n🔄 Autoprice: ${entry.autoprice ? '✅' : '❌'}` +
-            `\n½🔄 isPartialPriced: ${entry.isPartialPriced ? '✅' : '❌'}` +
-            (isPremium ? `\n📢 Promoted: ${entry.promoted === 1 ? '✅' : '❌'}` : '') +
-            `\n🔰 Group: ${entry.group}` +
-            `${entry.note.buy !== null ? `\n📥 Custom buying note: ${entry.note.buy}` : ''}` +
-            `${entry.note.sell !== null ? `\n📤 Custom selling note: ${entry.note.sell}` : ''}`
-        );
-    }
-=======
     autoAddCommand(steamID: SteamID, message: string): void {
         if (AutoAddQueue.isRunning()) {
             return this.bot.sendMessage(
@@ -218,7 +190,6 @@
                 `❌ Autoadd is still running. Please wait until it's completed or send !stopautoadd to stop.`
             );
         }
->>>>>>> 98fb6bb5
 
         const params = CommandParser.parseParams(CommandParser.removeCommand(removeLinkProtocol(message)));
 
@@ -390,80 +361,8 @@
                 } to complete. Send "!stopautoadd" to abort.`
         );
 
-<<<<<<< HEAD
-        let added = 0;
-        let skipped = 0;
-        let failed = 0;
-
-        for (const sku in clonedDict) {
-            if (this.stopAutoAdd) {
-                this.bot.sendMessage(steamID, '----------\n🛑 Stopped auto-add items');
-                this.stopAutoAdd = false;
-                break;
-            }
-
-            if (!Object.prototype.hasOwnProperty.call(clonedDict, sku)) {
-                continue;
-            }
-
-            if (skusFromPricelist.includes(sku)) {
-                skipped++;
-                this.bot.sendMessage(
-                    steamID,
-                    `----------\n⚠️ ${this.bot.schema.getName(
-                        SKU.fromString(sku)
-                    )} (${sku}) already in pricelist, skipping...` +
-                        `\n📜 Status: ${added} added, ${skipped} skipped, ${failed} failed / ${total} total, ${
-                            total - added - skipped - failed
-                        } remaining`
-                );
-                // Prevent spamming detection and cause the bot to stop sending messages
-                await sleepasync().Promise.sleep(1000);
-                continue;
-            }
-
-            if (params.autoprice === true) {
-                await sleepasync().Promise.sleep(2 * 1000);
-            } else {
-                await sleepasync().Promise.sleep(1000);
-            }
-
-            params.sku = sku;
-
-            this.bot.pricelist
-                .addPrice(params as EntryData, true, PricelistChangedSource.Command)
-                .then(entry => {
-                    added++;
-                    this.bot.sendMessage(
-                        steamID,
-                        `----------\n✅ Added "${entry.name}" (${entry.sku})` +
-                            this.generateAddedReply(isPremium, entry) +
-                            `\n\n📜 Status: ${added} added, ${skipped} skipped, ${failed} failed / ${total} total, ${
-                                total - added - skipped - failed
-                            } remaining`
-                    );
-                })
-                .catch(err => {
-                    failed++;
-                    this.bot.sendMessage(
-                        steamID,
-                        `----------\n❌ Failed to add the item to the pricelist: ${(err as Error).message}` +
-                            `\n\n📜 Status: ${added} added, ${skipped} skipped, ${failed} failed / ${total} total, ${
-                                total - added - skipped - failed
-                            } remaining`
-                    );
-                });
-        }
-
-        await sleepasync().Promise.sleep(2 * 1000);
-        this.bot.sendMessage(
-            steamID,
-            `----------\n✅ Done, summary: ${added} added, ${skipped} skipped, ${failed} failed / ${total} total`
-        );
-=======
         const autoAdd = new AutoAddQueue(this.bot, steamID, skusFromPricelist, params, isPremium);
         AutoAddQueue.addJob();
->>>>>>> 98fb6bb5
 
         autoAdd.enqueue = skus;
     }
@@ -963,48 +862,6 @@
             `${newEntry.note.buy !== null ? `\n📥 Custom buying note: ${newEntry.note.buy}` : ''}` +
             `${newEntry.note.sell !== null ? `\n📤 Custom selling note: ${newEntry.note.sell}` : ''}`
         );
-<<<<<<< HEAD
-=======
-    }
-
-    async shuffleCommand(steamID: SteamID): Promise<void> {
-        const newExecutedTime = dayjs().valueOf();
-        const timeDiff = newExecutedTime - this.lastExecutedTime;
-
-        const pricelist = this.bot.pricelist.getPrices;
-
-        if (pricelist.length === 0) {
-            return this.bot.sendMessage(steamID, '❌ Pricelist is empty!');
-        }
-
-        if (this.executed === true) {
-            return this.bot.sendMessage(
-                steamID,
-                `⚠️ You need to wait ${Math.trunc(
-                    (30 * 60 * 1000 - timeDiff) / (1000 * 60)
-                )} minutes before you can shuffle pricelist/shuffle again.`
-            );
-        } else {
-            clearTimeout(this.executeTimeout);
-            this.lastExecutedTime = dayjs().valueOf();
-
-            const shufflePricelist = (arr: Entry[]) => {
-                const shuffled = arr.sort(() => Math.random() - 0.5);
-                return shuffled;
-            };
-
-            await this.bot.handler.onPricelist(shufflePricelist(pricelist));
-            this.bot.sendMessage(steamID, '✅ Pricelist shuffled!');
-            await this.bot.listings.redoListings();
-
-            this.executed = true;
-            this.executeTimeout = setTimeout(() => {
-                this.lastExecutedTime = null;
-                this.executed = false;
-                clearTimeout(this.executeTimeout);
-            }, 30 * 60 * 1000);
-        }
->>>>>>> 98fb6bb5
     }
 
     async removeCommand(steamID: SteamID, message: string): Promise<void> {
