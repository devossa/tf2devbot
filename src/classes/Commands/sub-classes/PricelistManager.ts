--- conflicted
+++ resolved
@@ -18,16 +18,6 @@
 export default class PricelistManagerCommands {
     private stopAutoAdd = false;
 
-<<<<<<< HEAD
-    private requestCheck: RequestCheckFn;
-=======
-    private executed = false;
-
-    private lastExecutedTime: number | null = null;
-
-    private executeTimeout: NodeJS.Timeout;
->>>>>>> 2a944a27
-
     stopAutoAddCommand(): void {
         this.stopAutoAdd = true;
     }
@@ -43,12 +33,12 @@
             params.enabled = true;
         }
 
+        if (params.min === undefined) {
+            params.min = 0;
+        }
+
         if (params.max === undefined) {
             params.max = 1;
-        }
-
-        if (params.min === undefined) {
-            params.min = 0;
         }
 
         if (params.intent === undefined) {
@@ -176,7 +166,8 @@
 
     private generateAddedReply(isPremium: boolean, entry: Entry): string {
         const amount = this.bot.inventoryManager.getInventory.getAmount(entry.sku);
-        const reply =
+
+        return (
             `\n💲 Buy: ${entry.buy.toString()} | Sell: ${entry.sell.toString()}` +
             `\n🛒 Intent: ${entry.intent === 2 ? 'bank' : entry.intent === 1 ? 'sell' : 'buy'}` +
             `\n📦 Stock: ${amount} | Min: ${entry.min} | Max: ${entry.max}` +
@@ -185,9 +176,8 @@
             (isPremium ? `\n📢 Promoted: ${entry.promoted === 1 ? '✅' : '❌'}` : '') +
             `\n🔰 Group: ${entry.group}` +
             `${entry.note.buy !== null ? `\n📥 Custom buying note: ${entry.note.buy}` : ''}` +
-            `${entry.note.sell !== null ? `\n📤 Custom selling note: ${entry.note.sell}` : ''}`;
-
-        return reply;
+            `${entry.note.sell !== null ? `\n📤 Custom selling note: ${entry.note.sell}` : ''}`
+        );
     }
 
     async autoAddCommand(steamID: SteamID, message: string): Promise<void> {
@@ -838,7 +828,7 @@
         const keyPrice = this.bot.pricelist.getKeyPrice;
         const amount = this.bot.inventoryManager.getInventory.getAmount(oldEntry.sku);
 
-        const reply =
+        return (
             `\n💲 Buy: ${
                 oldEntry.buy.toValue(keyPrice.metal) !== newEntry.buy.toValue(keyPrice.metal)
                     ? `${oldEntry.buy.toString()} → ${newEntry.buy.toString()}`
@@ -880,53 +870,10 @@
                 oldEntry.group !== newEntry.group ? `${oldEntry.group} → ${newEntry.group}` : newEntry.group
             }` +
             `${newEntry.note.buy !== null ? `\n📥 Custom buying note: ${newEntry.note.buy}` : ''}` +
-            `${newEntry.note.sell !== null ? `\n📤 Custom selling note: ${newEntry.note.sell}` : ''}`;
-
-        return reply;
+            `${newEntry.note.sell !== null ? `\n📤 Custom selling note: ${newEntry.note.sell}` : ''}`
+        );
     }
 
-<<<<<<< HEAD
-=======
-    async shuffleCommand(steamID: SteamID): Promise<void> {
-        const newExecutedTime = dayjs().valueOf();
-        const timeDiff = newExecutedTime - this.lastExecutedTime;
-
-        const pricelist = this.bot.pricelist.getPrices;
-
-        if (pricelist.length === 0) {
-            return this.bot.sendMessage(steamID, '❌ Pricelist is empty!');
-        }
-
-        if (this.executed === true) {
-            return this.bot.sendMessage(
-                steamID,
-                `⚠️ You need to wait ${Math.trunc(
-                    (30 * 60 * 1000 - timeDiff) / (1000 * 60)
-                )} minutes before you can shuffle pricelist/shuffle again.`
-            );
-        } else {
-            clearTimeout(this.executeTimeout);
-            this.lastExecutedTime = dayjs().valueOf();
-
-            const shufflePricelist = (arr: Entry[]) => {
-                const shuffled = arr.sort(() => Math.random() - 0.5);
-                return shuffled;
-            };
-
-            await this.bot.handler.onPricelist(shufflePricelist(pricelist));
-            this.bot.sendMessage(steamID, '✅ Pricelist shuffled!');
-            await this.bot.listings.redoListings();
-
-            this.executed = true;
-            this.executeTimeout = setTimeout(() => {
-                this.lastExecutedTime = null;
-                this.executed = false;
-                clearTimeout(this.executeTimeout);
-            }, 30 * 60 * 1000);
-        }
-    }
-
->>>>>>> 2a944a27
     async removeCommand(steamID: SteamID, message: string): Promise<void> {
         const params = CommandParser.parseParams(CommandParser.removeCommand(removeLinkProtocol(message)));
 
@@ -1094,13 +1041,11 @@
             const name = entry.name;
             const stock = this.bot.inventoryManager.getInventory.getAmount(entry.sku, true);
 
-            const info = `${i + 1}. ${entry.sku} - ${name}${name.length > 40 ? '\n' : ' '}(${stock}, ${entry.min}, ${
+            return `${i + 1}. ${entry.sku} - ${name}${name.length > 40 ? '\n' : ' '}(${stock}, ${entry.min}, ${
                 entry.max
             }, ${entry.intent}, ${entry.enabled ? '✅' : '❌'}, ${entry.autoprice ? '✅' : '❌'}${
                 isPremium ? `, ${entry.promoted === 1 ? '✅' : '❌'}, ` : ', '
             }${entry.group})`;
-
-            return info;
         });
 
         const listCount = list.length;
@@ -1260,13 +1205,11 @@
                 const name = this.bot.schema.getName(SKU.fromString(entry.sku));
                 const stock = this.bot.inventoryManager.getInventory.getAmount(entry.sku, true);
 
-                const info = `${i + 1}. ${entry.sku} - ${name}${name.length > 40 ? '\n' : ' '}(${stock}, ${
-                    entry.min
-                }, ${entry.max}, ${entry.intent}, ${entry.enabled ? '✅' : '❌'}, ${entry.autoprice ? '✅' : '❌'}${
+                return `${i + 1}. ${entry.sku} - ${name}${name.length > 40 ? '\n' : ' '}(${stock}, ${entry.min}, ${
+                    entry.max
+                }, ${entry.intent}, ${entry.enabled ? '✅' : '❌'}, ${entry.autoprice ? '✅' : '❌'}${
                     isPremium ? `, ${entry.promoted === 1 ? '✅' : '❌'}, ` : ', '
                 }${entry.group})`;
-
-                return info;
             });
             const listCount = list.length;
 
