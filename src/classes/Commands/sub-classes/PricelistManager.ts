--- conflicted
+++ resolved
@@ -19,17 +19,8 @@
 export default class PricelistManagerCommands {
     private stopAutoAdd = false;
 
-<<<<<<< HEAD
-=======
-    private executed = false;
-
-    private lastExecutedTime: number | null = null;
-
-    private executeTimeout: NodeJS.Timeout;
-
     private requestCheck: RequestCheckFn;
 
->>>>>>> 3a09207e
     stopAutoAddCommand(): void {
         this.stopAutoAdd = true;
     }
@@ -46,12 +37,12 @@
             params.enabled = true;
         }
 
+        if (params.max === undefined) {
+            params.max = 1;
+        }
+
         if (params.min === undefined) {
             params.min = 0;
-        }
-
-        if (params.max === undefined) {
-            params.max = 1;
         }
 
         if (params.intent === undefined) {
@@ -482,119 +473,7 @@
         }
 
         if (params.all === true) {
-<<<<<<< HEAD
             //Check for invalid usages first
-=======
-            // TODO: Must have at least one other param
-            const pricelist = this.bot.pricelist.getPrices;
-            const keyPrice = this.bot.pricelist.getKeyPrice;
-
-            let targetedPricelist: Entry[];
-            let unTargetedPricelist: Entry[];
-            let newPricelist: Entry[];
-
-            if (params.promoted) {
-                return this.bot.sendMessage(steamID, `❌ Parameter "promoted" can't be used with "!update all=true".`);
-            }
-
-            if (params.withgroup && params.withoutgroup) {
-                return this.bot.sendMessage(
-                    steamID,
-                    `❌ Don't be dumb. Please choose only "withgroup" OR "withoutgroup", not both. Thanks.`
-                );
-            }
-
-            if (params.withgroup) {
-                targetedPricelist = pricelist.filter(entry =>
-                    entry.group
-                        ? [(params.withgroup as string).toLowerCase()].includes(entry.group.toLowerCase())
-                        : false
-                );
-                unTargetedPricelist = pricelist.filter(entry =>
-                    entry.group
-                        ? ![(params.withgroup as string).toLowerCase()].includes(entry.group.toLowerCase())
-                        : true
-                );
-
-                if (targetedPricelist.length === 0) {
-                    return this.bot.sendMessage(
-                        steamID,
-                        `❌ There is no entry with "${params.withgroup as string}" group found in your pricelist.`
-                    );
-                }
-
-                newPricelist = targetedPricelist;
-
-                if (typeof params.buy === 'object' || typeof params.sell === 'object') {
-                    if (
-                        (params.buy !== null && params.sell === undefined) ||
-                        (params.buy === undefined && params.sell !== null)
-                    ) {
-                        return this.bot.sendMessage(steamID, `❌ You must include both buying and selling prices.`);
-                    } else if (
-                        new Currencies(params.buy).toValue(keyPrice.metal) >=
-                        new Currencies(params.sell).toValue(keyPrice.metal)
-                    ) {
-                        return this.bot.sendMessage(steamID, `❌ Buying price can't be higher than selling price.`);
-                    }
-                }
-            } else if (params.withoutgroup) {
-                // reverse of withgroup
-                targetedPricelist = pricelist.filter(entry =>
-                    entry.group
-                        ? ![(params.withoutgroup as string).toLowerCase()].includes(entry.group.toLowerCase())
-                        : true
-                );
-                unTargetedPricelist = pricelist.filter(entry =>
-                    entry.group
-                        ? [(params.withoutgroup as string).toLowerCase()].includes(entry.group.toLowerCase())
-                        : false
-                );
-
-                if (targetedPricelist.length === 0) {
-                    return this.bot.sendMessage(
-                        steamID,
-                        `❌ There is no entry other than "${
-                            params.withoutgroup as string
-                        }" group found in your pricelist.`
-                    );
-                }
-
-                newPricelist = targetedPricelist;
-
-                if (typeof params.buy === 'object' || typeof params.sell === 'object') {
-                    if (
-                        (params.buy !== null && params.sell === undefined) ||
-                        (params.buy === undefined && params.sell !== null)
-                    ) {
-                        return this.bot.sendMessage(steamID, `❌ You must include both buying and selling prices.`);
-                    } else if (
-                        new Currencies(params.buy).toValue(keyPrice.metal) >=
-                        new Currencies(params.sell).toValue(keyPrice.metal)
-                    ) {
-                        return this.bot.sendMessage(steamID, `❌ Buying price can't be higher than selling price.`);
-                    }
-                }
-            } else {
-                newPricelist = pricelist;
-
-                if (this.bot.options.autokeys.enable) {
-                    // Autokeys is a feature, so when updating multiple entry with
-                    // "!update all=true", key entry will be removed from newPricelist.
-                    // https://github.com/TF2Autobot/tf2autobot/issues/131
-                    const keyEntry = this.bot.pricelist.getPrice('5021;6');
-                    if (keyEntry !== null) {
-                        const index = this.bot.pricelist.getIndex('5021;6');
-                        newPricelist.splice(index, 1);
-                    }
-                }
-            }
-
-            if (newPricelist.length === 0) {
-                return this.bot.sendMessage(steamID, 'Your pricelist is empty.');
-            }
-
->>>>>>> 3a09207e
             if (!params.withgroup && !params.withoutgroup) {
                 if (typeof params.note === 'object') {
                     return this.bot.sendMessage(
@@ -625,15 +504,15 @@
             const keyPrice = this.bot.pricelist.getKeyPrice;
             if (typeof params.buy === 'object' || typeof params.sell === 'object') {
                 if (
+                    (params.buy !== null && params.sell === undefined) ||
+                    (params.buy === undefined && params.sell !== null)
+                ) {
+                    return this.bot.sendMessage(steamID, `❌ You must include both buying and selling prices.`);
+                } else if (
                     new Currencies(params.buy).toValue(keyPrice.metal) >=
                     new Currencies(params.sell).toValue(keyPrice.metal)
                 ) {
                     return this.bot.sendMessage(steamID, `❌ Buying price can't be higher than selling price.`);
-                } else if (
-                    (params.buy !== null && params.sell === undefined) ||
-                    (params.buy === undefined && params.sell !== null)
-                ) {
-                    return this.bot.sendMessage(steamID, `❌ You must include both buying and selling prices.`);
                 }
             }
             // TODO: Must have at least one other param
@@ -644,7 +523,6 @@
                 return this.bot.sendMessage(steamID, 'Your pricelist is empty.');
             }
 
-<<<<<<< HEAD
             const newPricelist = Object.assign({}, pricelist);
 
             let changed = false;
@@ -659,10 +537,6 @@
                 if (this.bot.options.autokeys.enable && sku == '5021;6') continue;
                 changed = true;
                 if (params.intent || params.intent === 0) {
-=======
-            newPricelist.forEach((entry, i) => {
-                if (typeof params.intent === 'number') {
->>>>>>> 3a09207e
                     entry.intent = params.intent as 0 | 1 | 2;
                 }
 
@@ -726,7 +600,6 @@
                         }
                     }
                 }
-<<<<<<< HEAD
                 newPricelist[sku] = entry;
             }
             if (changed) {
@@ -746,26 +619,6 @@
                         `❌ There is no entry other than "${
                             params.withoutgroup as string
                         }" group found in your pricelist.`
-=======
-
-                if (i === 0) {
-                    const errors = validator(
-                        {
-                            sku: entry.sku,
-                            enabled: entry.enabled,
-                            intent: entry.intent,
-                            min: entry.min,
-                            max: entry.max,
-                            autoprice: entry.autoprice,
-                            buy: entry.buy.toJSON(),
-                            sell: entry.sell.toJSON(),
-                            promoted: entry.promoted,
-                            group: entry.group,
-                            note: entry.note,
-                            time: entry.time
-                        },
-                        'pricelist'
->>>>>>> 3a09207e
                     );
                 }
             }
@@ -1460,7 +1313,7 @@
 
                 this.bot.sendMessage(steamID, list.slice(i50, last ? firstOrLast : (i + 1) * 50).join('\n'));
 
-                await sleepasync().Promise.sleep(1 * 1000);
+                await sleepasync().Promise.sleep(1000);
             }
         }
     }
