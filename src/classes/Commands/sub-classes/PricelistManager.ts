--- conflicted
+++ resolved
@@ -448,7 +448,6 @@
                         `❌ Please specify "withgroup" or "withoutgroup" to change note.` +
                             `\nExample: "!update all=true&withgroup=<groupName>&note.buy=<yourNote>"`
                     );
-<<<<<<< HEAD
                 }
 
                 if (typeof params.buy === 'object' || typeof params.sell === 'object') {
@@ -491,62 +490,6 @@
                 return this.bot.sendMessage(steamID, 'Your pricelist is empty.');
             }
 
-            const newPricelist = Object.assign({}, pricelist);
-
-            let changed = false;
-            for (const sku in newPricelist) {
-                if (!Object.prototype.hasOwnProperty.call(newPricelist, sku)) continue;
-                const entry = newPricelist[sku];
-                if (params.withgroup && entry.group !== params.withgroup) continue;
-                if (params.withgroup && entry.group === params.withoutgroup) continue;
-                // Autokeys is a feature, so when updating multiple entry with
-                // "!update all=true", key entry will be removed from newPricelist.
-                // https://github.com/TF2Autobot/tf2autobot/issues/131
-                if (this.bot.options.autokeys.enable && sku == '5021;6') continue;
-                changed = true;
-=======
-                }
-
-                if (typeof params.buy === 'object' || typeof params.sell === 'object') {
-                    return this.bot.sendMessage(
-                        steamID,
-                        `❌ Please specify "withgroup" or "withoutgroup" to change buying/selling price.\nExample:\n` +
-                            `"!update all=true&withgroup=<groupName>&(buy.keys|buy.metal)=<buyingPrice>&(sell.keys|sell.metal)=<sellingPrice>"`
-                    );
-                }
-            }
-            if (params.promoted) {
-                return this.bot.sendMessage(steamID, `❌ Parameter "promoted" can't be used with "!update all=true".`);
-            }
-
-            if (params.withgroup && params.withoutgroup) {
-                return this.bot.sendMessage(
-                    steamID,
-                    `❌ Don't be dumb. Please choose only "withgroup" OR "withoutgroup", not both. Thanks.`
-                );
-            }
-            const keyPrice = this.bot.pricelist.getKeyPrice;
-            if (typeof params.buy === 'object' || typeof params.sell === 'object') {
-                if (
-                    (params.buy !== null && params.sell === undefined) ||
-                    (params.buy === undefined && params.sell !== null)
-                ) {
-                    return this.bot.sendMessage(steamID, `❌ You must include both buying and selling prices.`);
-                } else if (
-                    new Currencies(params.buy).toValue(keyPrice.metal) >=
-                    new Currencies(params.sell).toValue(keyPrice.metal)
-                ) {
-                    return this.bot.sendMessage(steamID, `❌ Buying price can't be higher than selling price.`);
-                }
-            }
-            // TODO: Must have at least one other param
-
-            const pricelist = this.bot.pricelist.getPrices;
-
-            if (Object.keys(pricelist).length === 0) {
-                return this.bot.sendMessage(steamID, 'Your pricelist is empty.');
-            }
-
             const newPricelist = pricelist; // no need to copy
 
             let changed = false;
@@ -573,7 +516,6 @@
 
                 changed = true;
 
->>>>>>> 27a7d928
                 if (params.intent || params.intent === 0) {
                     entry.intent = params.intent as 0 | 1 | 2;
                 }
@@ -646,20 +588,14 @@
                         entry.isPartialPriced = false;
                     }
                 }
-<<<<<<< HEAD
+
                 newPricelist[sku] = entry;
             }
-=======
-
-                newPricelist[sku] = entry;
-            }
-
->>>>>>> 27a7d928
+
             if (changed) {
                 const errors = validator(newPricelist, 'pricelist');
                 if (errors !== null) {
                     throw new Error(errors.join(', '));
-<<<<<<< HEAD
                 }
             } else {
                 if (params.withgroup) {
@@ -675,26 +611,8 @@
                         }" group found in your pricelist.`
                     );
                 }
-=======
-                }
-            } else {
-                if (params.withgroup) {
-                    return this.bot.sendMessage(
-                        steamID,
-                        `❌ There is no entry with "${params.withgroup as string}" group found in your pricelist.`
-                    );
-                } else if (params.withoutgroup) {
-                    return this.bot.sendMessage(
-                        steamID,
-                        `❌ There is no entry other than "${
-                            params.withoutgroup as string
-                        }" group found in your pricelist.`
-                    );
-                }
->>>>>>> 27a7d928
-            }
-
-            //? why are we deleting params
+            }
+
             if (params.removenote) {
                 delete params.removenote;
             }
@@ -721,7 +639,7 @@
             }
 
             this.bot.sendMessage(steamID, '⌛ Updating prices...');
-            //? where are we changing current pricelist ???
+
             return this.bot.pricelist
                 .setupPricelist()
                 .then(async () => {
@@ -988,14 +906,8 @@
                 oldEntry.group !== newEntry.group ? `${oldEntry.group} → ${newEntry.group}` : newEntry.group
             }` +
             `${newEntry.note.buy !== null ? `\n📥 Custom buying note: ${newEntry.note.buy}` : ''}` +
-<<<<<<< HEAD
             `${newEntry.note.sell !== null ? `\n📤 Custom selling note: ${newEntry.note.sell}` : ''}`
         );
-=======
-            `${newEntry.note.sell !== null ? `\n📤 Custom selling note: ${newEntry.note.sell}` : ''}`;
-
-        return reply;
->>>>>>> 27a7d928
     }
 
     async removeCommand(steamID: SteamID, message: string): Promise<void> {
@@ -1167,15 +1079,9 @@
 
             return `${i + 1}. ${entry.sku} - ${name}${name.length > 40 ? '\n' : ' '}(${stock}, ${entry.min}, ${
                 entry.max
-<<<<<<< HEAD
-            }, ${entry.intent}, ${entry.enabled ? '✅' : '❌'}, ${entry.autoprice ? '✅' : '❌'}${
-                isPremium ? `, ${entry.promoted === 1 ? '✅' : '❌'}, ` : ', '
-            }${entry.group})`;
-=======
             }, ${entry.intent}, ${entry.enabled ? '✅' : '❌'}, ${entry.autoprice ? '✅' : '❌'}, ${entry.group}, ${
                 entry.isPartialPriced ? '✅' : '❌'
             }${isPremium ? `, ${entry.promoted === 1 ? '✅' : '❌'}` : ''})`;
->>>>>>> 27a7d928
         });
 
         const listCount = list.length;
@@ -1234,10 +1140,7 @@
         let filter = Object.keys(pricelist).map(sku => {
             return pricelist[sku];
         });
-<<<<<<< HEAD
-=======
-
->>>>>>> 27a7d928
+
         if (params.enabled !== undefined) {
             if (typeof params.enabled !== 'boolean') {
                 return this.bot.sendMessage(steamID, '⚠️ enabled parameter must be "true" or "false"');
@@ -1354,15 +1257,9 @@
 
                 return `${i + 1}. ${entry.sku} - ${name}${name.length > 40 ? '\n' : ' '}(${stock}, ${entry.min}, ${
                     entry.max
-<<<<<<< HEAD
-                }, ${entry.intent}, ${entry.enabled ? '✅' : '❌'}, ${entry.autoprice ? '✅' : '❌'}${
-                    isPremium ? `, ${entry.promoted === 1 ? '✅' : '❌'}, ` : ', '
-                }${entry.group})`;
-=======
                 }, ${entry.intent}, ${entry.enabled ? '✅' : '❌'}, ${entry.autoprice ? '✅' : '❌'}, ${entry.group}, ${
                     entry.isPartialPriced ? '✅' : '❌'
                 }${isPremium ? `, ${entry.promoted === 1 ? '✅' : '❌'}` : ''})`;
->>>>>>> 27a7d928
             });
             const listCount = list.length;
 
