--- conflicted
+++ resolved
@@ -184,14 +184,9 @@
     }
 
     private generateAddedReply(isPremium: boolean, entry: Entry): string {
-<<<<<<< HEAD
-        const amount = this.bot.inventoryManager.getInventory.getAmount(entry.sku);
+        const amount = this.bot.inventoryManager.getInventory.getAmount(entry.sku, false);
 
         return (
-=======
-        const amount = this.bot.inventoryManager.getInventory.getAmount(entry.sku, false);
-        const reply =
->>>>>>> 708125e2
             `\n💲 Buy: ${entry.buy.toString()} | Sell: ${entry.sell.toString()}` +
             `\n🛒 Intent: ${entry.intent === 2 ? 'bank' : entry.intent === 1 ? 'sell' : 'buy'}` +
             `\n📦 Stock: ${amount} | Min: ${entry.min} | Max: ${entry.max}` +
@@ -1077,12 +1072,8 @@
     }
 
     private generateOutput(filtered: Entry): string {
-<<<<<<< HEAD
-        filtered['stock'] = this.bot.inventoryManager.getInventory.getAmount(filtered.sku, true);
-=======
         const currentStock = this.bot.inventoryManager.getInventory.getAmount(filtered.sku, false, true);
         filtered['stock'] = currentStock;
->>>>>>> 708125e2
 
         return JSON.stringify(filtered, null, 4);
     }
@@ -1097,16 +1088,10 @@
 
         const isPremium = this.bot.handler.getBotInfo.premium;
 
-<<<<<<< HEAD
         const list = Object.keys(pricelist).map((sku, i) => {
             const entry = pricelist[sku];
             const name = entry.name;
-            const stock = this.bot.inventoryManager.getInventory.getAmount(entry.sku, true);
-=======
-        const list = pricelist.map((entry, i) => {
-            const name = this.bot.schema.getName(SKU.fromString(entry.sku));
             const stock = this.bot.inventoryManager.getInventory.getAmount(entry.sku, false, true);
->>>>>>> 708125e2
 
             return `${i + 1}. ${entry.sku} - ${name}${name.length > 40 ? '\n' : ' '}(${stock}, ${entry.min}, ${
                 entry.max
@@ -1151,15 +1136,21 @@
     async partialPriceUpdateCommand(steamID: SteamID, message: string): Promise<void> {
         const params = CommandParser.parseParams(CommandParser.removeCommand(message));
 
-        const pricelist = this.bot.pricelist.getPrices;
-        if (pricelist.length === 0) {
+        const pricelist = Object.assign({}, this.bot.pricelist.getPrices);
+
+        if (Object.keys(pricelist).length === 0) {
             return this.bot.sendMessage(steamID, '❌ Your pricelist is empty.');
         }
 
         const isPpuEnabled = this.bot.options.pricelist.partialPriceUpdate.enable;
 
-        const ppuEd = pricelist.filter(entry => entry.isPartialPriced);
-        if (ppuEd.length === 0) {
+        for (const sku in pricelist) {
+            if (!pricelist[sku].isPartialPriced) {
+                delete pricelist[sku];
+            }
+        }
+
+        if (Object.keys(pricelist).length === 0) {
             if (!isPpuEnabled) {
                 return this.bot.sendMessage(
                     steamID,
@@ -1171,12 +1162,17 @@
             return this.bot.sendMessage(steamID, '❌ No items with ppu enabled found.');
         }
 
-        const list = ppuEd.map((entry, i) => {
-            const name = this.bot.schema.getName(SKU.fromString(entry.sku));
-            const time = dayjs.unix(entry.time).fromNow();
-
-            return `${i + 1}. ${entry.sku} - ${name} (since ${time})`;
-        });
+        const list: string[] = [];
+        let i = 0;
+
+        for (const sku in pricelist) {
+            const entry = pricelist[sku];
+            const name = entry.name;
+            const time = entry.time;
+
+            list.push(`${i + 1}. ${entry.sku} - ${name} (since ${time})`);
+            i++;
+        }
 
         const listCount = list.length;
 
