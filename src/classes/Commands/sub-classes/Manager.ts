import SteamID from 'steamid';
import SKU from '@tf2autobot/tf2-sku';
import pluralize from 'pluralize';
import Currencies from '@tf2autobot/tf2-currencies';
import { Listing } from '@tf2autobot/bptf-listings';
import validUrl from 'valid-url';
<<<<<<< HEAD
import * as timersPromises from 'timers/promises';
=======
import path from 'path';
import child from 'child_process';
import sleepasync from 'sleep-async';
>>>>>>> f8f7c9a4
import dayjs from 'dayjs';
import { EPersonaState } from 'steam-user';
import { EFriendRelationship } from 'steam-user';
import { fixSKU, removeLinkProtocol } from '../functions/utils';
import Bot from '../../Bot';
import CommandParser from '../../CommandParser';
import log from '../../../lib/logger';
import { pure, testSKU } from '../../../lib/tools/export';

// Bot manager commands

type TF2GC = 'expand' | 'use' | 'delete';
type NameAvatar = 'name' | 'avatar';
type BlockUnblock = 'block' | 'unblock';

export default class ManagerCommands {
    private pricelistCount = 0;

    private executedRefreshList = false;

    private lastExecutedRefreshListTime: number | null = null;

    private executeRefreshListTimeout: NodeJS.Timeout;

    private executedRefreshSchema = false;

    private lastExecutedRefreshSchemaTime: number | null = null;

    private executeRefreshSchemaTimeout: NodeJS.Timeout;

    private isClearingFriends = false;

    private isSendingBlockedList = false;

    constructor(private readonly bot: Bot) {
        this.bot = bot;
    }

    TF2GCCommand(steamID: SteamID, message: string, command: TF2GC): void {
        const params = CommandParser.parseParams(CommandParser.removeCommand(message));

        if (command === 'expand') {
            // Expand command
            if (typeof params.craftable !== 'boolean') {
                return this.bot.sendMessage(steamID, '⚠️ Missing `craftable=true|false`');
            }

            const item = SKU.fromString('5050;6');
            if (params.craftable === false) {
                item.craftable = false;
            }

            const assetids = this.bot.inventoryManager.getInventory.findBySKU(SKU.fromObject(item), false);
            if (assetids.length === 0) {
                // No backpack expanders
                return this.bot.sendMessage(
                    steamID,
                    `❌ I couldn't find any ${!item.craftable ? 'Non-Craftable' : ''} Backpack Expander`
                );
            }

            this.bot.tf2gc.useItem(assetids[0], err => {
                if (err) {
                    log.error('Error trying to expand inventory: ', err);
                    return this.bot.sendMessage(steamID, `❌ Failed to expand inventory: ${err.message}`);
                }

                this.bot.sendMessage(steamID, `✅ Used ${!item.craftable ? 'Non-Craftable' : ''} Backpack Expander!`);
            });
        } else {
            // For use and delete commands
            if (params.sku !== undefined && !testSKU(params.sku as string)) {
                return this.bot.sendMessage(steamID, `❌ "sku" should not be empty or wrong format.`);
            }

            if (params.assetid !== undefined && params.sku === undefined) {
                const targetedAssetId = params.assetid as string;
                const sku = this.bot.inventoryManager.getInventory.findByAssetid(targetedAssetId);

                if (params.i_am_sure !== 'yes_i_am') {
                    return this.bot.sendMessage(
                        steamID,
                        `⚠️ Are you sure that you want to ${command} ${
                            sku === null
                                ? `the item with asset ID ${targetedAssetId}`
                                : `${this.bot.schema.getName(SKU.fromString(sku), false)}`
                        }?` +
                            `\n- This process is irreversible and will ${command} the item from your bot's backpack!` +
                            `\n- If you are sure, try again with i_am_sure=yes_i_am as a parameter`
                    );
                }

                return this.bot.tf2gc[command === 'use' ? 'useItem' : 'deleteItem'](targetedAssetId, err => {
                    const theItem =
                        sku === null
                            ? targetedAssetId
                            : `${this.bot.schema.getName(SKU.fromString(sku), false)} (${targetedAssetId})`;

                    if (err) {
                        log.warn(`Error trying to ${command} ${theItem}: `, err);
                        return this.bot.sendMessage(steamID, `❌ Failed to ${command} ${theItem}: ${err.message}`);
                    }

                    this.bot.sendMessage(steamID, `✅ ${command === 'use' ? 'Used' : 'Deleted'} ${theItem}!`);
                });
            }

            if (params.name !== undefined || params.item !== undefined) {
                return this.bot.sendMessage(
                    steamID,
                    command === 'use'
                        ? '⚠️ Please only use sku property.' +
                              '\n\nBelow are some common items to use:\n • ' +
                              [
                                  'Gift-Stuffed Stocking 2013: 5718;6;untradable',
                                  'Gift-Stuffed Stocking 2017: 5886;6;untradable',
                                  'Gift-Stuffed Stocking 2018: 5900;6;untradable',
                                  'Gift-Stuffed Stocking 2019: 5910;6;untradable',
                                  'Gift-Stuffed Stocking 2020: 5923;6;untradable'
                              ].join('\n• ')
                        : '⚠️ Please only use sku property.' +
                              '\n\nBelow are some common items to delete:\n • ' +
                              [
                                  'Smissmas Sweater: 16391;15;untradable;w1;pk391',
                                  'Soul Gargoyle: 5826;6;uncraftable;untradable',
                                  'Noise Maker - TF Birthday: 536;6;untradable',
                                  'Bronze Dueling Badge: 242;6;untradable',
                                  'Silver Dueling Badge: 243;6;untradable',
                                  'Gold Dueling Badge: 244;6;untradable',
                                  'Platinum Dueling Badge: 245;6;untradable',
                                  'Mercenary: 166;6;untradable',
                                  'Soldier of Fortune: 165;6;untradable',
                                  'Grizzled Veteran: 164;6;untradable',
                                  'Primeval Warrior: 170;6;untradable',
                                  'Professor Speks: 343;6;untradable',
                                  'Mann Co. Cap: 261;6;untradable',
                                  'Mann Co. Online Cap: 994;6;untradable',
                                  'Proof of Purchase: 471;6;untradable',
                                  'Mildly Disturbing Halloween Mask: 115;6;untradable',
                                  'Seal Mask: 582;6;untradable',
                                  'Pyrovision Goggles: 743;6;untradable',
                                  'Giftapult: 5083;6;untradable',
                                  'Spirit Of Giving: 655;11;untradable',
                                  'Party Hat: 537;6;untradable',
                                  'Name Tag: 5020;6;untradable',
                                  'Description Tag: 5044;6;untradable',
                                  'Ghastly Gibus: 584;6;untradable',
                                  'Ghastlier Gibus: 279;6;untradable',
                                  'Power Up Canteen: 489;6;untradable',
                                  'Bombinomicon: 583;6;untradable',
                                  'Skull Island Topper: 941;6;untradable',
                                  'Spellbook Page: 8935;6;untradable',
                                  'Gun Mettle Campaign Coin: 5809;6;untradable',
                                  'MONOCULUS!: 581;6;untradable'
                              ].join('\n• ')
                );
            }

            if (params.sku === undefined) {
                return this.bot.sendMessage(
                    steamID,
                    `⚠️ Missing sku property. Example: "!${command} sku=5923;6;untradable"`
                );
            }

            const targetedSKU = fixSKU(params.sku as string);
            const [uncraft, untrade] = [
                targetedSKU.includes(';uncraftable'),
                targetedSKU.includes(';untradable') || targetedSKU.includes(';untradeable')
            ];

            const item = SKU.fromString(
                targetedSKU.replace(';uncraftable', '').replace(';untradable', '').replace(';untradeable', '')
            );

            if (uncraft) {
                item.craftable = !uncraft;
            }
            if (untrade) {
                item.tradable = !untrade;
            }

            const assetids = this.bot.inventoryManager.getInventory.findBySKU(SKU.fromObject(item), false);
            const name = this.bot.schema.getName(item, false);

            if (assetids.length === 0) {
                // Item not found
                return this.bot.sendMessage(steamID, `❌ I couldn't find any ${pluralize(name, 0)}`);
            }

            let assetid: string;
            if (params.assetid !== undefined) {
                const targetedAssetId = params.assetid as string;

                if (assetids.includes(targetedAssetId)) {
                    assetid = targetedAssetId;
                } else {
                    return this.bot.sendMessage(
                        steamID,
                        `❌ Looks like an assetid ${targetedAssetId} did not match any assetids associated with ${name}` +
                            ` in my inventory. Try using the sku to use a random assetid.`
                    );
                }
            } else {
                assetid = assetids[0];
            }

            if (params.i_am_sure !== 'yes_i_am') {
                return this.bot.sendMessage(
                    steamID,
                    `/pre ⚠️ Are you sure that you want to ${command} ${name}?` +
                        `\n- This process is irreversible and will ${command} the item from your bot's backpack!` +
                        `\n- If you are sure, try again with i_am_sure=yes_i_am as a parameter`
                );
            }

            this.bot.tf2gc[command === 'use' ? 'useItem' : 'deleteItem'](assetid, err => {
                if (err) {
                    log.warn(`Error trying to ${command} ${name}: `, err);
                    return this.bot.sendMessage(
                        steamID,
                        `❌ Failed to ${command} ${name} (${assetid}): ${err.message}`
                    );
                }

                this.bot.sendMessage(steamID, `✅ ${command === 'use' ? 'Used' : 'Deleted'} ${name} (${assetid})!`);
            });
        }
    }

    nameAvatarCommand(steamID: SteamID, message: string, command: NameAvatar): void {
        const example =
            'https://steamcdn-a.akamaihd.net/steamcommunity/public/images/avatars/f5/f57685d33224e32436f366d1acb4a1769bdfa60f_full.jpg';
        const input = CommandParser.removeCommand(message);

        if (!input || input === `!${command}`) {
            return this.bot.sendMessage(
                steamID,
                `❌ You forgot to add ${command === 'name' ? 'a name' : 'an image url'}. Example: "!${
                    command === 'name' ? 'name IdiNium' : `avatar ${example}`
                } "`
            );
        }

        if (command === 'name') {
            this.bot.community.editProfile(
                {
                    name: input
                },
                err => {
                    if (err) {
                        log.warn('Error while changing name: ', err);
                        return this.bot.sendMessage(steamID, `❌ Error while changing name: ${err.message}`);
                    }

                    this.bot.sendMessage(steamID, '✅ Successfully changed name.');
                }
            );
        } else {
            if (!validUrl.isUri(input)) {
                return this.bot.sendMessage(steamID, `❌ Your url is not valid. Example: "!avatar ${example}"`);
            }

            this.bot.community.uploadAvatar(input, err => {
                if (err) {
                    log.warn('Error while uploading new avatar: ', err);
                    return this.bot.sendMessage(steamID, `❌ Error while uploading a new avatar: ${err.message}`);
                }

                this.bot.sendMessage(steamID, '✅ Successfully uploaded a new avatar.');
            });
        }
    }

    blockedListCommand(steamID: SteamID): void {
        if (this.isSendingBlockedList) {
            return;
        }

        const sendBlockedList = async (blockedFriends: string[]) => {
            const toSend = blockedFriends.map((id, index) => {
                let reason = '';
                if (this.bot.blockedList[id]) {
                    reason = this.bot.blockedList[id];
                    const urls = reason.match(/((http|https):\/\/)?(\w+\.)?\w+\.\w+((\/\w+)+)?/g); //any link

                    if (urls) {
                        urls.forEach(url => {
                            reason = reason.replace(url, `<${url}>`); // prevent embed links
                        });
                    }
                }
                return `${index + 1}. ${id}${reason ? ` - ${reason}` : ''}`;
            });
            const toSendCount = toSend.length;

            const limit = 25;
            const loops = Math.ceil(toSendCount / limit);

            for (let i = 0; i < loops; i++) {
                const last = loops - i === 1;

                this.bot.sendMessage(steamID, toSend.slice(i * limit, last ? toSendCount : (i + 1) * limit).join('\n'));

                await sleepasync().Promise.sleep(3000);
            }

            this.isSendingBlockedList = false;
        };

        this.bot.community.getFriendsList((err, friendlist) => {
            if (err) {
                return this.bot.sendMessage(steamID, `❌ Error getting friendlist: ${JSON.stringify(err)}`);
            }

            const friendIDs = Object.keys(friendlist);
            if (friendIDs.length === 0) {
                return this.bot.sendMessage(steamID, `❌ I don't have any friends :sadcat:`);
            }

            const blockedFriends = friendIDs.filter(friendID =>
                [EFriendRelationship.Blocked, EFriendRelationship.Ignored, EFriendRelationship.IgnoredFriend].includes(
                    friendlist[friendID]
                )
            );

            if (blockedFriends.length === 0) {
                return this.bot.sendMessage(steamID, `❌ I don't have any blocked friends.`);
            }

            this.bot.sendMessage(steamID, `Blocked friends:`);
            this.isSendingBlockedList = true;
            void sendBlockedList(blockedFriends);
        });
    }

    blockUnblockCommand(steamID: SteamID, message: string, command: BlockUnblock): void {
        const steamidAndReason = CommandParser.removeCommand(message);
        const parts = steamidAndReason.split(' ');

        const steamid = parts[0];
        let reason = parts[1];

        if (!steamid || steamid === `!${command}`) {
            return this.bot.sendMessage(
                steamID,
                `❌ You forgot to add their SteamID64. Example: "!${command} 76561198798404909${
                    command === 'block' ? ' Trying to exploit' : ''
                }"`
            );
        }

        const targetSteamID = new SteamID(steamid);
        const targetSteamID64 = targetSteamID.getSteamID64();
        if (!targetSteamID.isValid()) {
            return this.bot.sendMessage(
                steamID,
                `❌ SteamID is not valid. Example: "!${command} 76561198798404909${
                    command === 'block' ? ' Trying to exploit' : ''
                }"`
            );
        }

        this.bot.client[command === 'block' ? 'blockUser' : 'unblockUser'](targetSteamID, err => {
            if (err) {
                log.warn(`Failed to ${command} user ${targetSteamID64}: `, err);
                return this.bot.sendMessage(steamID, `❌ Failed to ${command} user ${targetSteamID64}: ${err.message}`);
            }
            this.bot.sendMessage(
                steamID,
                `✅ Successfully ${command === 'block' ? 'blocked' : 'unblocked'} user ${targetSteamID64}`
            );

            if (command === 'block' && reason) {
                reason = removeLinkProtocol(steamidAndReason.substring(targetSteamID64.length).trim());
                this.bot.handler.saveBlockedUser(targetSteamID64, reason);
            } else if (command === 'unblock') {
                this.bot.handler.removeBlockedUser(targetSteamID64);
            }
        });
    }

    clearFriendsCommand(steamID: SteamID): void {
        if (this.isClearingFriends) {
            return this.bot.sendMessage(steamID, `❌ Clearfriends is still in progess.`);
        }

        const removeFriends = async (total: number, friendsToRemove: string[], blockedFriends: string[]) => {
            for (const steamid of friendsToRemove) {
                if (!blockedFriends.includes(steamid)) {
                    const getFriend = this.bot.friends.getFriend(steamid);

                    this.bot.sendMessage(
                        steamid,
                        this.bot.options.customMessage.clearFriends
                            ? this.bot.options.customMessage.clearFriends.replace(
                                  /%name%/g,
                                  getFriend ? getFriend.player_name : steamid
                              )
                            : `/quote Hey ${
                                  getFriend ? getFriend.player_name : steamid
                              }! My owner has performed friend list clearance. Please feel free to add me again if you want to trade at a later time!`
                    );
                } else {
                    log.info(`Blocked user ${steamid} has been successfully unfriended!`);
                }

                this.bot.client.removeFriend(steamid);

                // Prevent Steam from detecting the bot as spamming
                await sleepasync().Promise.sleep(5000);
            }

            this.isClearingFriends = false;
            this.bot.sendMessage(steamID, `✅ Friendlist clearance success! Removed ${total} friends.`);
        };

        const friendsToKeep = this.bot.handler.friendsToKeep;

        this.bot.community.getFriendsList((err, friendlist) => {
            if (err) {
                return this.bot.sendMessage(steamID, `❌ Error getting friendlist: ${JSON.stringify(err)}`);
            }

            const friendsToRemove = Object.keys(friendlist).filter(steamid => !friendsToKeep.includes(steamid));
            if (friendsToRemove.length === 0) {
                return this.bot.sendMessage(steamID, `❌ I don't have any friends to remove.`);
            }

            const blockedFriends = friendsToRemove.filter(friendID =>
                [EFriendRelationship.Blocked, EFriendRelationship.Ignored, EFriendRelationship.IgnoredFriend].includes(
                    friendlist[friendID]
                )
            );

            const total = friendsToRemove.length;
            const totalTime = total * 5 * 1000;
            const aSecond = 1000;
            const aMin = 60 * 1000;
            const anHour = 60 * 60 * 1000;

<<<<<<< HEAD
            // Prevent Steam from detecting the bot as spamming
            await timersPromises.setTimeout(5000);
        }
=======
            this.bot.sendMessage(
                steamID,
                `⌛ Removing ${total} friends...` +
                    `\n5 seconds between each person, so it will be about ${
                        totalTime < aMin
                            ? `${Math.round(totalTime / aSecond)} seconds`
                            : totalTime < anHour
                            ? `${Math.round(totalTime / aMin)} minutes`
                            : `${Math.round(totalTime / anHour)} hours`
                    } to complete.`
            );
>>>>>>> f8f7c9a4

            this.isClearingFriends = true;
            void removeFriends(total, friendsToRemove, blockedFriends);
        });
    }

    stopCommand(steamID: SteamID): void {
        this.bot.sendMessage(steamID, '⌛ Stopping...');

        this.bot.botManager.stopProcess().catch(err => {
            log.warn('Error occurred while trying to stop: ', err);
            this.bot.sendMessage(steamID, `❌ An error occurred while trying to stop: ${(err as Error).message}`);
        });
    }

    async haltCommand(steamID: SteamID): Promise<void> {
        if (this.bot.isHalted) {
            this.bot.sendMessage(steamID, 'Already halted, nothing to halt');
            return;
        }
        this.bot.sendMessage(steamID, '⌛ Halting...');
        await this.bot.halt();
    }

    async unhaltCommand(steamID: SteamID): Promise<void> {
        if (!this.bot.isHalted) {
            this.bot.sendMessage(steamID, 'Not halted, nothing to unhalt');
            return;
        }
        this.bot.sendMessage(steamID, '⌛ Unhalting...');
        await this.bot.unhalt();
    }

    haltStatusCommand(steamID: SteamID): void {
        this.bot.sendMessage(steamID, 'The bot is currently ' + (this.bot.isHalted ? '🛑 halted' : '✅ operational'));
    }

    restartCommand(steamID: SteamID): void {
        this.bot.sendMessage(steamID, '⌛ Restarting...');

        this.bot.botManager
            .restartProcess()
            .then(restarting => {
                if (!restarting) {
                    this.bot.sendMessage(
                        steamID,
                        '❌ You are not running the bot with PM2! Get a VPS and run ' +
                            'your bot with PM2: https://github.com/TF2Autobot/tf2autobot/wiki/Getting-a-VPS'
                    );
                }
            })
            .catch(err => {
                log.warn('Error occurred while trying to restart: ', err);
                this.bot.sendMessage(
                    steamID,
                    `❌ An error occurred while trying to restart: ${(err as Error).message}`
                );
            });
    }

    autokeysCommand(steamID: SteamID): void {
        const opt = this.bot.options.commands.autokeys;
        if (!opt.enable) {
            if (!this.bot.isAdmin(steamID)) {
                const custom = opt.customReply.disabled;
                return this.bot.sendMessage(steamID, custom ? custom : '❌ This command is disabled by the owner.');
            }
        }

        this.bot.sendMessage(steamID, '/pre ' + this.generateAutokeysReply(steamID, this.bot));
    }

    refreshAutokeysCommand(steamID: SteamID): void {
        if (this.bot.handler.autokeys.isEnabled === false) {
            return this.bot.sendMessage(steamID, `This feature is disabled.`);
        }

        this.bot.handler.autokeys.refresh();
        this.bot.sendMessage(steamID, '✅ Successfully refreshed Autokeys.');
    }

    refreshListingsCommand(steamID: SteamID): void {
        const opt = this.bot.options;

        if (opt.miscSettings.createListings.enable === false) {
            return this.bot.sendMessage(
                steamID,
                'miscSettings.createListings.enable is set to false, thus this command is disabled'
            );
        }

        const newExecutedTime = dayjs().valueOf();
        const timeDiff = newExecutedTime - this.lastExecutedRefreshListTime;

        if (this.executedRefreshList === true) {
            return this.bot.sendMessage(
                steamID,
                `⚠️ You need to wait ${Math.trunc(
                    ((this.pricelistCount > 4000 ? 60 : 30) * 60 * 1000 - timeDiff) / (1000 * 60)
                )} minutes before you run refresh listings command again.`
            );
        } else {
            const listings: { [sku: string]: Listing[] } = {};
            this.bot.listingManager.getListings(false, async err => {
                if (err) {
                    log.error('Unable to refresh listings: ', err);

                    const errStringify = JSON.stringify(err);
                    const errMessage = errStringify === '' ? (err as Error)?.message : errStringify;
                    return this.bot.sendMessage(
                        steamID,
                        '❌ Unable to refresh listings, please try again later: ' + errMessage
                    );
                }

                const inventoryManager = this.bot.inventoryManager;
                const inventory = inventoryManager.getInventory;
                const isFilterCantAfford = opt.pricelist.filterCantAfford.enable;

                this.bot.listingManager.listings.forEach(listing => {
                    let listingSKU = listing.getSKU();
                    if (listing.intent === 1) {
                        if (opt.normalize.painted.our && /;[p][0-9]+/.test(listingSKU)) {
                            listingSKU = listingSKU.replace(/;[p][0-9]+/, '');
                        }

                        if (opt.normalize.festivized.our && listingSKU.includes(';festive')) {
                            listingSKU = listingSKU.replace(';festive', '');
                        }

                        if (opt.normalize.strangeAsSecondQuality.our && listingSKU.includes(';strange')) {
                            listingSKU = listingSKU.replace(';strange', '');
                        }
                    } else {
                        if (/;[p][0-9]+/.test(listingSKU)) {
                            listingSKU = listingSKU.replace(/;[p][0-9]+/, '');
                        }
                    }

                    const match = this.bot.pricelist.getPrice(listingSKU);

                    if (isFilterCantAfford && listing.intent === 0 && match !== null) {
                        const canAffordToBuy = inventoryManager.isCanAffordToBuy(match.buy, inventory);

                        if (!canAffordToBuy) {
                            // Listing for buying exist but we can't afford to buy, remove.
                            log.debug(`Intent buy, removed because can't afford: ${match.sku}`);
                            listing.remove();
                        }
                    }

                    if (listing.intent === 1 && match !== null && !match.enabled) {
                        // Listings for selling exist, but the item is currently disabled, remove it.
                        log.debug(`Intent sell, removed because not selling: ${match.sku}`);
                        listing.remove();
                    }

                    listings[listingSKU] = (listings[listingSKU] ?? []).concat(listing);
                });

                const pricelist = Object.assign({}, this.bot.pricelist.getPrices);

                const keyPrice = this.bot.pricelist.getKeyPrice.metal;

                for (const sku in pricelist) {
                    if (!Object.prototype.hasOwnProperty.call(pricelist, sku)) {
                        continue;
                    }

                    const entry = pricelist[sku];
                    const _listings = listings[sku];

                    const amountCanBuy = inventoryManager.amountCanTrade(sku, true);
                    const amountAvailable = inventory.getAmount(sku, false, true);

                    if (_listings) {
                        _listings.forEach(listing => {
                            if (
                                _listings.length === 1 &&
                                listing.intent === 0 && // We only check if the only listing exist is buy order
                                entry.max > 1 &&
                                amountAvailable > 0 &&
                                amountAvailable > entry.min
                            ) {
                                // here we only check if the bot already have that item
                                log.debug(`Missing sell order listings: ${sku}`);
                            } else if (
                                listing.intent === 0 &&
                                listing.currencies.toValue(keyPrice) !== entry.buy.toValue(keyPrice)
                            ) {
                                // if intent is buy, we check if the buying price is not same
                                log.debug(`Buying price for ${sku} not updated`);
                            } else if (
                                listing.intent === 1 &&
                                listing.currencies.toValue(keyPrice) !== entry.sell.toValue(keyPrice)
                            ) {
                                // if intent is sell, we check if the selling price is not same
                                log.debug(`Selling price for ${sku} not updated`);
                            } else {
                                delete pricelist[sku];
                            }
                        });

                        continue;
                    }

                    // listing not exist

                    if (!entry.enabled) {
                        delete pricelist[sku];
                        log.debug(`${sku} disabled, skipping...`);
                        continue;
                    }

                    if (
                        (amountCanBuy > 0 && inventoryManager.isCanAffordToBuy(entry.buy, inventory)) ||
                        amountAvailable > 0
                    ) {
                        // if can amountCanBuy is more than 0 and isCanAffordToBuy is true OR amountAvailable is more than 0
                        // return this entry
                        log.debug(`Missing${isFilterCantAfford ? '/Re-adding can afford' : ' listings'}: ${sku}`);
                    } else {
                        delete pricelist[sku];
                    }
                }

                const skusToCheck = Object.keys(pricelist);
                const pricelistCount = skusToCheck.length;

                if (pricelistCount > 0) {
                    clearTimeout(this.executeRefreshListTimeout);
                    this.lastExecutedRefreshListTime = dayjs().valueOf();

                    log.debug(
                        'Checking listings for ' +
                            pluralize('item', pricelistCount, true) +
                            ` [${skusToCheck.join(', ')}] ...`
                    );

                    this.bot.sendMessage(
                        steamID,
                        'Refreshing listings for ' + pluralize('item', pricelistCount, true) + '...'
                    );

                    this.bot.isRecentlyExecuteRefreshlistCommand = true;
                    this.bot.setRefreshlistExecutedDelay = (this.pricelistCount > 4000 ? 60 : 30) * 60 * 1000;
                    this.pricelistCount = pricelistCount;
                    this.executedRefreshList = true;
                    this.executeRefreshListTimeout = setTimeout(() => {
                        this.lastExecutedRefreshListTime = null;
                        this.executedRefreshList = false;
                        this.bot.isRecentlyExecuteRefreshlistCommand = false;
                        clearTimeout(this.executeRefreshListTimeout);
                    }, (this.pricelistCount > 4000 ? 60 : 30) * 60 * 1000);

                    await this.bot.listings.recursiveCheckPricelist(
                        skusToCheck,
                        pricelist,
                        true,
                        this.pricelistCount > 4000 ? 400 : 200,
                        true
                    );

                    log.debug('Done checking ' + pluralize('item', pricelistCount, true));
                    this.bot.sendMessage(steamID, '✅ Done refreshing ' + pluralize('item', pricelistCount, true));
                } else {
                    this.bot.sendMessage(steamID, '❌ Nothing to refresh.');
                }
            });
        }
    }

    private generateAutokeysReply(steamID: SteamID, bot: Bot): string {
        const pureNow = pure.currPure(bot);
        const currKey = pureNow.key;
        const currRef = pureNow.refTotalInScrap;

        const keyPrices = bot.pricelist.getKeyPrices;
        const isCustomPricer = bot.pricelist.isUseCustomPricer;

        const autokeys = bot.handler.autokeys;
        const userPure = autokeys.userPure;
        const status = autokeys.getOverallStatus;

        const keyBlMin = `       X`;
        const keyAbMax = `                     X`;
        const keyAtBet = `              X`;
        const keyAtMin = `         X`;
        const keyAtMax = `                   X`;
        const keysLine = `Keys ————|—————————|————▶`;
        const refBlMin = `       X`;
        const refAbMax = `                     X`;
        const refAtBet = `              X`;
        const refAtMin = `         X`;
        const refAtMax = `                   X`;
        const refsLine = `Refs ————|—————————|————▶`;
        const xAxisRef = `        min       max`;
        const keysPosition =
            currKey < userPure.minKeys
                ? keyBlMin
                : currKey > userPure.maxKeys
                ? keyAbMax
                : currKey > userPure.minKeys && currKey < userPure.maxKeys
                ? keyAtBet
                : currKey === userPure.minKeys
                ? keyAtMin
                : currKey === userPure.maxKeys
                ? keyAtMax
                : '';
        const refsPosition =
            currRef < userPure.minRefs
                ? refBlMin
                : currRef > userPure.maxRefs
                ? refAbMax
                : currRef > userPure.minRefs && currRef < userPure.maxRefs
                ? refAtBet
                : currRef === userPure.minRefs
                ? refAtMin
                : currRef === userPure.maxRefs
                ? refAtMax
                : '';
        const summary = `\n• ${userPure.minKeys} ≤ ${pluralize('key', currKey)}(${currKey}) ≤ ${
            userPure.maxKeys
        }\n• ${Currencies.toRefined(userPure.minRefs)} < ${pluralize(
            'ref',
            Currencies.toRefined(currRef)
        )}(${Currencies.toRefined(currRef)}) < ${Currencies.toRefined(userPure.maxRefs)}`;

        let reply =
            (bot.isAdmin(steamID) ? 'Your ' : 'My ') +
            `current Autokeys settings:\n${summary}\n\nDiagram:\n${keysPosition}\n${keysLine}\n${refsPosition}\n${refsLine}\n${xAxisRef}\n`;
        reply += `\n      Key prices: ${keyPrices.buy.toString()}/${keyPrices.sell.toString()} (${
            keyPrices.src === 'manual' ? 'manual' : isCustomPricer ? 'custom-pricer' : 'prices.tf'
        })`;

        const scrapAdjustmentEnabled = autokeys.isEnableScrapAdjustment;
        const scrapAdjustmentValue = autokeys.scrapAdjustmentValue;
        const keyBankingEnabled = autokeys.isKeyBankingEnabled;

        reply += `\nScrap Adjustment: ${scrapAdjustmentEnabled ? 'Enabled ✅' : 'Disabled ❌'}`;
        reply += `\n    Auto-banking: ${keyBankingEnabled ? 'Enabled ✅' : 'Disabled ❌'}`;
        reply += `\n Autokeys status: ${
            autokeys.getActiveStatus
                ? status.isBankingKeys
                    ? 'Banking' + (scrapAdjustmentEnabled ? ' (default price)' : '')
                    : status.isBuyingKeys
                    ? 'Buying for ' +
                      Currencies.toRefined(
                          keyPrices.buy.toValue() + (scrapAdjustmentEnabled ? scrapAdjustmentValue : 0)
                      ).toString() +
                      ' ref' +
                      (scrapAdjustmentEnabled ? ` (+${scrapAdjustmentValue} scrap)` : '')
                    : 'Selling for ' +
                      Currencies.toRefined(
                          keyPrices.sell.toValue() - (scrapAdjustmentEnabled ? scrapAdjustmentValue : 0)
                      ).toString() +
                      ' ref' +
                      (scrapAdjustmentEnabled ? ` (-${scrapAdjustmentValue} scrap)` : '')
                : 'Not active'
        }`;
        /*
         *        X
         * Keys ————|—————————|————▶
         *                       X
         * Refs ————|—————————|————▶
         *         min       max
         */

        return reply;
    }

    refreshSchema(steamID: SteamID): void {
        const newExecutedTime = dayjs().valueOf();
        const timeDiff = newExecutedTime - this.lastExecutedRefreshSchemaTime;

        if (this.executedRefreshSchema === true) {
            return this.bot.sendMessage(
                steamID,
                `⚠️ You need to wait ${Math.trunc(
                    (30 * 60 * 1000 - timeDiff) / (1000 * 60)
                )} minutes before you run update schema command again.`
            );
        } else {
            clearTimeout(this.executeRefreshSchemaTimeout);
            this.lastExecutedRefreshSchemaTime = dayjs().valueOf();

            this.bot.schemaManager.getSchema(err => {
                if (err) {
                    log.error('Error getting schema on !refreshSchema command:', err);
                    return this.bot.sendMessage(steamID, `❌ Error getting TF2 Schema: ${JSON.stringify(err)}`);
                }

                log.debug('Refreshing TF2 Schema...');
                this.bot.schema = this.bot.schemaManager.schema;
                this.bot.setProperties();

                this.executedRefreshSchema = true;
                this.executeRefreshSchemaTimeout = setTimeout(() => {
                    this.lastExecutedRefreshSchemaTime = null;
                    this.executedRefreshSchema = false;
                    clearTimeout(this.executeRefreshSchemaTimeout);
                }, 30 * 60 * 1000);

                this.bot.sendMessage(steamID, '✅ Refresh schema success!');
            });
        }
    }

    updaterepoCommand(steamID: SteamID): void {
        if (!this.bot.isCloned()) {
            return this.bot.sendMessage(steamID, '❌ You did not clone the bot from Github.');
        }

        if (process.env.pm_id === undefined) {
            return this.bot.sendMessage(
                steamID,
                `❌ You're not running the bot with PM2!` +
                    `\n\nNavigate to your bot folder and run ` +
                    `[git reset HEAD --hard && git pull && npm install && npm run build] ` +
                    `and then restart your bot.`
            );
        }

        if (!['win32', 'linux', 'darwin', 'openbsd', 'freebsd'].includes(process.platform)) {
            return this.bot.sendMessage(
                steamID,
                `❌ The current OS you're running the bot with is not yet supported. OS: ${process.platform}`
            );
        }

        this.bot.checkForUpdates
            .then(async ({ hasNewVersion, newVersionIsMajor }) => {
                if (!hasNewVersion) {
                    return this.bot.sendMessage(steamID, 'You are running the latest version of TF2Autobot!');
                }

                if (newVersionIsMajor) {
                    return this.bot.sendMessage(
                        steamID,
                        '⚠️ !updaterepo is not available. Please upgrade the bot manually.'
                    );
                }

                this.bot.sendMessage(steamID, '⌛ Updating...');
                // Make the bot snooze on Steam, that way people will know it is not running
                this.bot.client.setPersona(EPersonaState.Snooze);

                // Set isUpdating status, so any command will not be processed
                this.bot.handler.isUpdatingStatus = true;

                // Stop polling offers
                this.bot.manager.pollInterval = -1;

                const cwd = path.resolve(__dirname, '..', '..', '..', '..');
                const exec = (command: string): Promise<void> => {
                    return new Promise((resolve, reject) => {
                        child.exec(command, { cwd }, err => {
                            if (err && !['npm run build', 'pm2 restart ecosystem.json'].includes(command)) {
                                // not sure why this error always appeared: https://prnt.sc/9eVBx95h9uT_
                                log.error(`Error on updaterepo (executing ${command}):`, err);
                                return reject(err);
                            }

                            resolve();
                        });
                    });
                };

                const abort = (): void => {
                    // Bring back online
                    this.bot.client.setPersona(EPersonaState.Online);
                    this.bot.handler.isUpdatingStatus = false;
                    this.bot.manager.pollInterval = 5 * 1000;
                };

                try {
                    // git reset HEAD --hard
                    await exec('git reset HEAD --hard');

                    this.bot.sendMessage(steamID, '⌛ Pulling changes...');
                    await exec('git pull --prune');

                    this.bot.sendMessage(steamID, '⌛ Deleting node_modules and dist directories...');
                    await exec(
                        process.platform === 'win32' ? 'rmdir /s /q node_modules dist' : 'rm -rf node_modules dist'
                    );

                    this.bot.sendMessage(steamID, '⌛ Installing packages...');
                    await exec('npm install');

                    this.bot.sendMessage(steamID, '⌛ Compiling TypeScript codes into JavaScript...');
                    await exec('npm run build');

                    this.bot.sendMessage(steamID, '⌛ Restarting...');
                    await exec('pm2 restart ecosystem.json');
                } catch (err) {
                    this.bot.sendMessage(steamID, `❌ Error while updating the bot: ${JSON.stringify(err)}`);
                    return abort();
                }
            })
            .catch(err => this.bot.sendMessage(steamID, `❌ Failed to check for updates: ${JSON.stringify(err)}`));
    }
}<|MERGE_RESOLUTION|>--- conflicted
+++ resolved
@@ -4,13 +4,9 @@
 import Currencies from '@tf2autobot/tf2-currencies';
 import { Listing } from '@tf2autobot/bptf-listings';
 import validUrl from 'valid-url';
-<<<<<<< HEAD
 import * as timersPromises from 'timers/promises';
-=======
 import path from 'path';
 import child from 'child_process';
-import sleepasync from 'sleep-async';
->>>>>>> f8f7c9a4
 import dayjs from 'dayjs';
 import { EPersonaState } from 'steam-user';
 import { EFriendRelationship } from 'steam-user';
@@ -315,7 +311,7 @@
 
                 this.bot.sendMessage(steamID, toSend.slice(i * limit, last ? toSendCount : (i + 1) * limit).join('\n'));
 
-                await sleepasync().Promise.sleep(3000);
+                await timersPromises.setTimeout(3000);
             }
 
             this.isSendingBlockedList = false;
@@ -421,7 +417,7 @@
                 this.bot.client.removeFriend(steamid);
 
                 // Prevent Steam from detecting the bot as spamming
-                await sleepasync().Promise.sleep(5000);
+                await timersPromises.setTimeout(5000);
             }
 
             this.isClearingFriends = false;
@@ -452,11 +448,6 @@
             const aMin = 60 * 1000;
             const anHour = 60 * 60 * 1000;
 
-<<<<<<< HEAD
-            // Prevent Steam from detecting the bot as spamming
-            await timersPromises.setTimeout(5000);
-        }
-=======
             this.bot.sendMessage(
                 steamID,
                 `⌛ Removing ${total} friends...` +
@@ -468,7 +459,6 @@
                             : `${Math.round(totalTime / anHour)} hours`
                     } to complete.`
             );
->>>>>>> f8f7c9a4
 
             this.isClearingFriends = true;
             void removeFriends(total, friendsToRemove, blockedFriends);
