--- conflicted
+++ resolved
@@ -247,7 +247,7 @@
         } else if (command === 'pricecheck' && isAdmin) {
             this.request.pricecheckCommand(steamID, message);
         } else if (command === 'pricecheckall' && isAdmin) {
-            this.request.pricecheckAllCommand(steamID);
+            void this.request.pricecheckAllCommand(steamID);
         } else if (command === 'check' && isAdmin) {
             void this.request.checkCommand(steamID, message);
         } else if (command === 'find' && isAdmin) {
@@ -282,11 +282,6 @@
 
     private getSKU(steamID: SteamID, message: string): void {
         const itemName = CommandParser.removeCommand(removeLinkProtocol(message));
-<<<<<<< HEAD
-
-        // eslint-disable-next-line @typescript-eslint/no-unsafe-call
-        this.bot.sendMessage(steamID, this.bot.schema.getSkuFromName(itemName));
-=======
         const sku = this.bot.schema.getSkuFromName(itemName);
 
         this.bot.sendMessage(steamID, sku);
@@ -294,7 +289,6 @@
         if (sku.includes('null') || sku.includes('undefined')) {
             this.bot.sendMessage(steamID, 'Please check the name. If correct, please let IdiNium know. Thank you.');
         }
->>>>>>> 3a09207e
     }
 
     private priceCommand(steamID: SteamID, message: string): void {
