--- conflicted
+++ resolved
@@ -593,35 +593,8 @@
                     });
 
                     // Remove duplicate elements
-<<<<<<< HEAD
                     const uniqueSKUs = [...new Set(listingsSKUs)];
                     const pricelist = Object.assign({}, this.bot.pricelist.getPrices);
-=======
-                    const newlistingsSKUs = new Set(listingsSKUs);
-                    const uniqueSKUs = [...newlistingsSKUs];
-
-                    const pricelist = this.bot.pricelist.getPrices.filter(entry => {
-                        // First find out if lising for this item from bptf already exist.
-                        const isExist = uniqueSKUs.find(sku => entry.sku === sku);
-
-                        if (!isExist) {
-                            // undefined - listing does not exist but item is in the pricelist
-
-                            // Get amountCanBuy and amountCanSell (already cover intent and so on)
-                            const amountCanBuy = inventoryManager.amountCanTrade(entry.sku, true);
-
-                            if (
-                                (amountCanBuy > 0 && inventoryManager.isCanAffordToBuy(entry.buy, inventory)) ||
-                                inventory.getAmount(entry.sku, false, true) > 0
-                            ) {
-                                // if can amountCanBuy is more than 0 and isCanAffordToBuy is true OR amountCanSell is more than 0
-                                // return this entry
-                                log.debug(
-                                    `Missing${isFilterCantAfford ? '/Re-adding can afford' : ' listings'}: ${entry.sku}`
-                                );
-                                return true;
-                            }
->>>>>>> 8816d763
 
                     for (const sku in pricelist) {
                         if (!Object.prototype.hasOwnProperty.call(pricelist, sku)) {
@@ -633,13 +606,11 @@
                             continue;
                         }
 
-                        const amountCanBuy = inventory.amountCanTrade(sku, true);
-                        const amountCanSell = inventory.amountCanTrade(sku, false);
+                        const amountCanBuy = inventoryManager.amountCanTrade(sku, true);
 
                         if (
-                            (amountCanBuy > 0 &&
-                                inventory.isCanAffordToBuy(pricelist[sku].buy, inventory.getInventory)) ||
-                            amountCanSell > 0
+                            (amountCanBuy > 0 && inventoryManager.isCanAffordToBuy(pricelist[sku].buy, inventory)) ||
+                            inventory.getAmount(sku, false, true) > 0
                         ) {
                             // if can amountCanBuy is more than 0 and isCanAffordToBuy is true OR amountCanSell is more than 0
                             // return this entry
