import SKU from 'tf2-sku-2';
import request from 'request-retry-dayjs';
import { EClanRelationship, EFriendRelationship, EPersonaState, EResult } from 'steam-user';
import TradeOfferManager, {
    TradeOffer,
    PollData,
    CustomError,
    ItemsDict,
    HighValueInput,
    HighValueOutput,
    Meta,
    WrongAboutOffer,
    Prices
} from 'steam-tradeoffer-manager';

import pluralize from 'pluralize';
import SteamID from 'steamid';
import Currencies from 'tf2-currencies';
import async from 'async';
import dayjs from 'dayjs';
import { UnknownDictionary } from '../../types/common';

import { accepted, declined, cancelled, acceptEscrow, invalid } from './offer/notify/export-notify';
import { processAccepted, updateListings } from './offer/accepted/exportAccepted';
import { sendReview } from './offer/review/export-review';
import { keepMetalSupply, craftDuplicateWeapons, craftClassWeapons, itemList } from './utils/export-utils';

import { BPTFGetUserInfo } from './interfaces';

import Handler from '../Handler';
import Bot from '../Bot';
import { Entry, EntryData } from '../Pricelist';
import Commands from '../Commands/Commands';
import CartQueue from '../Carts/CartQueue';
import Inventory from '../Inventory';
import TF2Inventory from '../TF2Inventory';
import Autokeys from '../Autokeys/Autokeys';

import { statsCommand } from '../Commands/functions/status';

import { Paths } from '../../resources/paths';
import log from '../../lib/logger';
import * as files from '../../lib/files';
import { exponentialBackoff } from '../../lib/helpers';
<<<<<<< HEAD
import {
    craftAll,
    uncraftAll,
    giftWords,
    sheensData,
    killstreakersData,
    strangePartsData,
    paintedData,
    noiseMakerSKUs
} from '../../lib/data';
import { sendAlert, sendStats } from '../../lib/DiscordWebhook/export';
import { check, uptime } from '../../lib/tools/export';
=======
import { craftAll, uncraftAll, giftWords, sheensData, killstreakersData, noiseMakerSKUs } from '../../lib/data';
import { sendAlert } from '../../lib/DiscordWebhook/export';
import { summarize, check, uptime } from '../../lib/tools/export';
>>>>>>> 023b25ed
import genPaths from '../../resources/paths';

export default class MyHandler extends Handler {
    private readonly commands: Commands;

    public readonly autokeys: Autokeys;

    readonly cartQueue: CartQueue;

    private groupsStore: string[];

    private get groups(): string[] {
        if (!this.groupsStore) {
            const groups = this.bot.options.groups;
            if (groups !== null && Array.isArray(groups)) {
                groups.forEach(groupID64 => {
                    if (!new SteamID(groupID64).isValid()) {
                        throw new Error(`Invalid group SteamID64 "${groupID64}"`);
                    }
                });
                this.groupsStore = groups;
                return groups;
            }
        } else {
            return this.groupsStore;
        }
    }

    private friendsToKeepStore: string[];

    get friendsToKeep(): string[] {
        if (!this.friendsToKeepStore) {
            const friendsToKeep = this.bot.options.keep.concat(
                this.bot.getAdmins().map(steamID => steamID.getSteamID64())
            );
            if (friendsToKeep !== null && Array.isArray(friendsToKeep)) {
                friendsToKeep.forEach(steamID64 => {
                    if (!new SteamID(steamID64).isValid()) {
                        throw new Error(`Invalid SteamID64 "${steamID64}"`);
                    }
                });
                this.friendsToKeepStore = friendsToKeep;
                return friendsToKeep;
            }
        } else {
            return this.friendsToKeepStore;
        }
    }

    private get minimumScrap(): number {
        return this.bot.options.crafting.metals.minScrap;
    }

    private get minimumReclaimed(): number {
        return this.bot.options.crafting.metals.minRec;
    }

    private get combineThreshold(): number {
        return this.bot.options.crafting.metals.threshold;
    }

<<<<<<< HEAD
    private get dupeCheckEnabled(): boolean {
        return this.bot.options.offerReceived.duped.enableCheck;
    }

    private get minimumKeysDupeCheck(): number {
        return this.bot.options.offerReceived.duped.minKeys;
=======
    get dupeCheckEnabled(): boolean {
        return this.bot.options.manualReview.duped.enable;
    }

    get minimumKeysDupeCheck(): number {
        return this.bot.options.manualReview.duped.minKeys;
>>>>>>> 023b25ed
    }

    private get isShowChanges(): boolean {
        return this.bot.options.tradeSummary.showStockChanges;
    }

    private get isPriceUpdateWebhook(): boolean {
        return (
            this.bot.options.discordWebhook.priceUpdate.enable && this.bot.options.discordWebhook.priceUpdate.url !== ''
        );
    }

    private get isWeaponsAsCurrency(): { enable: boolean; withUncraft: boolean } {
        return {
            enable: this.bot.options.weaponsAsCurrency.enable,
            withUncraft: this.bot.options.weaponsAsCurrency.withUncraft
        };
    }

    private get isAutoRelistEnabled(): boolean {
        return this.bot.options.autobump.enable;
    }

    private get invalidValueException(): number {
        return Currencies.toScrap(this.bot.options.offerReceived.invalidValue.exceptionValue.valueInRef);
    }

    private get invalidValueExceptionSKU(): string[] {
        // check if manualReview.invalidValue.exceptionValue.skus is an empty array
        const invalidValueExceptionSKU = this.bot.options.offerReceived.invalidValue.exceptionValue.skus;
        if (invalidValueExceptionSKU === []) {
            log.warn(
                'You did not set manualReview.invalidValue.exceptionValue.skus array, resetting to apply only for Unusual and Australium'
            );
            return [';5;u', ';11;australium'];
        } else {
            return invalidValueExceptionSKU;
        }
    }

    private hasInvalidValueException = false;

    get getSheens(): string[] {
        // check if highValue.sheens is an empty array
        const sheens = this.bot.options.highValue.sheens;
        if (sheens === [] || (sheens.length > 0 && sheens[0] === '')) {
            log.warn(
                'You did not set highValue.sheens array in your options.json file, will mention/disable all sheens.'
            );
            return Object.keys(sheensData).map(sheen => sheen.toLowerCase().trim());
        } else {
            return sheens.map(sheen => sheen.toLowerCase().trim());
        }
    }

    get getKillstreakers(): string[] {
        // check if highValue.killstreakers is an empty array
        const killstreakers = this.bot.options.highValue.killstreakers;
        if (killstreakers === [] || (killstreakers.length > 0 && killstreakers[0] === '')) {
            log.warn(
                'You did not set highValue.killstreakers array in your options.json file, will mention/disable all killstreakers.'
            );
            return Object.keys(killstreakersData).map(killstreaker => killstreaker.toLowerCase().trim());
        } else {
            return killstreakers.map(killstreaker => killstreaker.toLowerCase().trim());
        }
    }

<<<<<<< HEAD
    private get strangeParts(): string[] {
        const strangeParts = this.bot.options.highValue.strangeParts;
        if (strangeParts === [] || (strangeParts.length > 0 && strangeParts[0] === '')) {
            log.warn(
                'You did not set highValue.strangeParts array in your options.json file, will mention/disable all strangeParts.'
            );
            return Object.keys(strangePartsData).map(strangePart => strangePart.toLowerCase().trim());
        } else {
            return strangeParts.map(strangePart => strangePart.toLowerCase().trim());
        }
    }

    private get painted(): string[] {
        const painted = this.bot.options.highValue.painted;
        if (painted === [] || (painted.length > 0 && painted[0] === '')) {
            log.warn(
                'You did not set highValue.painted array in your options.json file, will mention/disable all painted item.'
            );
            return Object.keys(paintedData).map(paint => paint.toLowerCase().trim());
        } else {
            return painted.map(paint => paint.toLowerCase().trim());
        }
    }

    private get sendStatsEnabled(): boolean {
        return this.bot.options.statistics.sendStats.enable;
=======
    get getStrangeParts(): string[] {
        return this.bot.options.highValue.strangeParts.map(strangePart => strangePart.toLowerCase().trim());
    }

    get getPainted(): string[] {
        return this.bot.options.highValue.painted.map(paint => paint.toLowerCase().trim());
>>>>>>> 023b25ed
    }

    private isTradingKeys = false;

    private get customGameName(): string {
        // check if game.customName is more than 60 characters.
        const customGameName = this.bot.options.game.customName;

        if (!customGameName || customGameName === 'TF2Autobot') {
            return `TF2Autobot v${process.env.BOT_VERSION}`;
        } else {
            return customGameName;
        }
    }

    private isPremium = false;

    private botName = '';

    private botAvatarURL = '';

<<<<<<< HEAD
    private retryRequest: NodeJS.Timeout;
=======
    private botSteamID: SteamID;

    get getBotInfo(): BotInfo {
        const name = this.botName;
        const avatarURL = this.botAvatarURL;
        const steamID = this.botSteamID;
        const premium = this.isPremium;
        return { name, avatarURL, steamID, premium };
    }

    private retryRequest;
>>>>>>> 023b25ed

    private autokeysStatus: {
        isActive: boolean;
        isBuying: boolean;
        isBanking: boolean;
    };

    get getAutokeysStatus(): GetAutokeysStatus {
        return this.autokeysStatus;
    }

    private weapons: string[] = [];

<<<<<<< HEAD
    private shuffleWeaponsTimeout: NodeJS.Timeout;
=======
    get getWeapons(): string[] {
        return this.weapons;
    }

    private shuffleWeaponsTimeout;
>>>>>>> 023b25ed

    private classWeaponsTimeout: NodeJS.Timeout;

    private autoRefreshListingsTimeout: NodeJS.Timeout;

    recentlySentMessage: UnknownDictionary<number> = {};

    private paths: Paths;

    private isUpdating = false;

    set isUpdatingStatus(setStatus: boolean) {
        this.isUpdating = setStatus;
    }

    private poller: NodeJS.Timeout;

    private refreshInterval: NodeJS.Timeout;

    private sendStatsTimeout: NodeJS.Timeout;

    constructor(bot: Bot) {
        super(bot);

        this.commands = new Commands(bot);
        this.cartQueue = new CartQueue(bot);
        this.autokeys = new Autokeys(bot);

        this.paths = genPaths(this.bot.options.steamAccountName);
    }

    updateAutokeysStatus(): void {
        const autokeys = {
            isEnabled: this.autokeys.isEnabled,
            isActive: this.autokeys.isActive,
            isBuying: this.autokeys.status.isBuyingKeys,
            isBanking: this.autokeys.status.isBankingKeys
        };
        this.autokeysStatus = {
            isActive: autokeys.isActive,
            isBuying: autokeys.isBuying,
            isBanking: autokeys.isBanking
        };
    }

    onRun(): Promise<OnRun> {
        this.poller = setInterval(() => {
            this.recentlySentMessage = {};
        }, 1000);
        return Promise.all([
            files.readFile(this.paths.files.loginKey, false),
            files.readFile(this.paths.files.pricelist, true),
            files.readFile(this.paths.files.loginAttempts, true),
            files.readFile(this.paths.files.pollData, true)
        ]).then(([loginKey, pricelist, loginAttempts, pollData]: [string, Entry[], number[], PollData]) => {
            return { loginKey, pricelist, loginAttempts, pollData };
        });
    }

    onReady(): void {
        log.info(
            `TF2Autobot v${process.env.BOT_VERSION} is ready | ${pluralize(
                'item',
                this.bot.pricelist.getLength(),
                true
            )} in pricelist | Listings cap: ${String(
                this.bot.listingManager.cap
            )} | Startup time: ${process.uptime().toFixed(0)} s`
        );

        this.bot.client.gamesPlayed(this.bot.options.game.playOnlyTF2 ? 440 : [this.customGameName, 440]);
        this.bot.client.setPersona(EPersonaState.Online);

        this.botSteamID = this.bot.client.steamID;

        // Get Premium info from backpack.tf
        void this.getBPTFAccountInfo();

        // Smelt / combine metal if needed
        keepMetalSupply(this.bot, this.minimumScrap, this.minimumReclaimed, this.combineThreshold);

        // Craft duplicate weapons
        void craftDuplicateWeapons(this.bot);

        // Shuffle weapons on start
        this.shuffleWeapons();

        // Craft class weapons
        this.classWeaponsTimeout = setTimeout(() => {
            // called after 5 seconds to craft metals and duplicated weapons first.
            void craftClassWeapons(this.bot);
        }, 5 * 1000);

        // Auto sell and buy keys if ref < minimum
        this.autokeys.check();

        this.autokeysStatus = {
            isActive: this.autokeys.isActive,
            isBuying: this.autokeys.status.isBuyingKeys,
            isBanking: this.autokeys.status.isBankingKeys
        };

        // Sort the inventory after crafting / combining metal
        this.sortInventory();

        // Check friend requests that we got while offline
        this.checkFriendRequests();

        // Check group invites that we got while offline
        this.checkGroupInvites();

        // Set up autorelist if enabled in environment variable
        this.bot.listings.setupAutorelist();

        // Initialize send stats
        this.sendStats();

        // Check for missing listings every 30 minutes, initiate setInterval 5 minutes after start
        this.refreshInterval = setTimeout(() => {
            this.enableAutoRefreshListings();
        }, 5 * 60 * 1000);
    }

    onShutdown(): Promise<void> {
        if (this.poller) clearInterval(this.poller);
        if (this.refreshInterval) clearTimeout(this.refreshInterval);
        return new Promise(resolve => {
            if (this.bot.options.autokeys.enable && this.autokeys.isActive) {
                log.debug('Disabling Autokeys and disabling key entry in the pricelist...');
                this.autokeys.disable();
            }

            if (this.bot.listingManager.ready !== true) {
                // We have not set up the listing manager, don't try and remove listings
                return resolve();
            }

            void this.bot.listings.removeAll().asCallback(err => {
                if (err) {
                    log.warn('Failed to remove all listings: ', err);
                }

                resolve();
            });
        });
    }

    onLoggedOn(): void {
        if (this.bot.isReady()) {
            this.bot.client.setPersona(EPersonaState.Online);
            this.bot.client.gamesPlayed(this.bot.options.game.playOnlyTF2 ? 440 : [this.customGameName, 440]);
        }
    }

    onMessage(steamID: SteamID, message: string): void {
        if (!this.bot.options.commands.enable) {
            if (!this.bot.isAdmin(steamID)) {
                const custom = this.bot.options.commands.customDisableReply;
                this.bot.sendMessage(steamID, custom ? custom : '❌ Command function is disabled by the owner.');
                return;
            }
        }

        if (this.isUpdating) {
            this.bot.sendMessage(steamID, '⚠️ The bot is updating, please wait until I am back online.');
            return;
        }

        const steamID64 = steamID.toString();

        if (!this.bot.friends.isFriend(steamID64)) {
            return;
        }

        const friend = this.bot.friends.getFriend(steamID64);

        if (friend === null) {
            log.info(`Message from ${steamID64}: ${message}`);
        } else {
            log.info(`Message from ${friend.player_name} (${steamID64}): ${message}`);
        }

        if (this.recentlySentMessage[steamID64] !== undefined && this.recentlySentMessage[steamID64] >= 1) {
            return;
        }

        this.recentlySentMessage[steamID64] =
            (this.recentlySentMessage[steamID64] === undefined ? 0 : this.recentlySentMessage[steamID64]) + 1;

        this.commands.processMessage(steamID, message);
    }

    onLoginKey(loginKey: string): void {
        log.debug('New login key');

        files.writeFile(this.paths.files.loginKey, loginKey, false).catch(err => {
            log.warn('Failed to save login key: ', err);
        });
    }

    onLoginError(err: CustomError): void {
        if (err.eresult === EResult.InvalidPassword) {
            files.deleteFile(this.paths.files.loginKey).catch(err => {
                log.warn('Failed to delete login key: ', err);
            });
        }
    }

    onLoginAttempts(attempts: number[]): void {
        files.writeFile(this.paths.files.loginAttempts, attempts, true).catch(err => {
            log.warn('Failed to save login attempts: ', err);
        });
    }

    onFriendRelationship(steamID: SteamID, relationship: number): void {
        if (relationship === EFriendRelationship.Friend) {
            this.onNewFriend(steamID);
            this.checkFriendsCount(steamID);
        } else if (relationship === EFriendRelationship.RequestRecipient) {
            this.respondToFriendRequest(steamID);
        }
    }

    onGroupRelationship(groupID: SteamID, relationship: number): void {
        log.debug('Group relation changed', { steamID: groupID, relationship: relationship });
        if (relationship === EClanRelationship.Invited) {
            const join = this.groups.includes(groupID.getSteamID64());

            log.info(`Got invited to group ${groupID.getSteamID64()}, ${join ? 'accepting...' : 'declining...'}`);
            this.bot.client.respondToGroupInvite(groupID, this.groups.includes(groupID.getSteamID64()));
        } else if (relationship === EClanRelationship.Member) {
            log.info(`Joined group ${groupID.getSteamID64()}`);
        }
    }

    onBptfAuth(auth: { apiKey: string; accessToken: string }): void {
        const details = Object.assign({ private: true }, auth);

        log.warn('Please add your backpack.tf API key and access token to your environment variables!', details);
    }

    enableAutoRefreshListings(): void {
        // Automatically check for missing listings every 30 minutes
        if (this.isAutoRelistEnabled && this.isPremium === false) {
            return;
        }

        this.autoRefreshListingsTimeout = setInterval(() => {
            log.debug('Running automatic check for missing listings...');

            const listingsSKUs: string[] = [];
            this.bot.listingManager.getListings(async err => {
                if (err) {
                    setTimeout(() => {
                        this.enableAutoRefreshListings();
                    }, 30 * 60 * 1000);
                    clearTimeout(this.autoRefreshListingsTimeout);
                    return;
                }
                this.bot.listingManager.listings.forEach(listing => {
                    listingsSKUs.push(listing.getSKU());
                });

                // Remove duplicate elements
                const newlistingsSKUs: string[] = [];
                listingsSKUs.forEach(sku => {
                    if (!newlistingsSKUs.includes(sku)) {
                        newlistingsSKUs.push(sku);
                    }
                });

                const pricelist = this.bot.pricelist.getPrices().filter(entry => {
                    // Filter our pricelist to only the items that are missing.
                    return entry.enabled && !newlistingsSKUs.includes(entry.sku);
                });

                if (pricelist.length > 0) {
                    log.debug('Checking listings for ' + pluralize('item', pricelist.length, true) + '...');
                    await this.bot.listings.recursiveCheckPricelistWithDelay(pricelist);
                    log.debug('✅ Done checking ' + pluralize('item', pricelist.length, true));
                } else {
                    log.debug('❌ Nothing to refresh.');
                }
            });
        }, 30 * 60 * 1000);
    }

    disableAutoRefreshListings(): void {
        if (this.isPremium) {
            return;
        }
        clearTimeout(this.autoRefreshListingsTimeout);
    }

<<<<<<< HEAD
    sendStats(): void {
        clearTimeout(this.sendStatsTimeout);

        const opt = this.bot.options;

        if (this.sendStatsEnabled) {
            let times: string[] = [];
            if (opt.statistics.sendStats.time.length === 0) {
                times = ['T23:59', 'T05:59', 'T11:59', 'T17:59'];
            } else {
                times = opt.statistics.sendStats.time;
            }

            this.sendStatsTimeout = setTimeout(() => {
                const time = dayjs()
                    .tz(opt.timezone ? opt.timezone : 'UTC')
                    .format();

                if (times.includes(time)) {
                    if (opt.discordWebhook.sendStats.enable && opt.discordWebhook.sendStats.url !== '') {
                        void sendStats(this.bot);
                    } else {
                        this.bot.getAdmins().forEach(admin => {
                            void statsCommand(admin, this.bot);
                        });
                    }
                }
            }, 1 * 60 * 1000);
        }
    }

    disableSendStats(): void {
        clearTimeout(this.sendStatsTimeout);
    }

    getWeapons(): string[] {
        return this.weapons;
    }

=======
>>>>>>> 023b25ed
    shuffleWeapons(): void {
        if (!this.isWeaponsAsCurrency.enable) {
            return;
        }
        clearTimeout(this.shuffleWeaponsTimeout);

        const weapons = this.isWeaponsAsCurrency.withUncraft ? craftAll.concat(uncraftAll) : craftAll;
        this.weapons = shuffleArray(weapons);

        // Shuffle weapons position every 11 minutes (prime number)
        this.shuffleWeaponsTimeout = setInterval(() => {
            this.weapons = shuffleArray(weapons);
        }, 11 * 60 * 1000);
    }

    disableWeaponsAsCurrency(): void {
        this.weapons.length = 0;
        clearTimeout(this.shuffleWeaponsTimeout);
    }

    async onNewTradeOffer(offer: TradeOffer): Promise<null | OnNewTradeOffer> {
        offer.log('info', 'is being processed...');

        // Allow sending notifications
        offer.data('notify', true);

        // If crafting class weapons still waiting, cancel it.
        clearTimeout(this.classWeaponsTimeout);

        const opt = this.bot.options;

        const ourItems = Inventory.fromItems(
            this.bot.client.steamID === null ? this.botSteamID : this.bot.client.steamID,
            offer.itemsToGive,
            this.bot.manager,
            this.bot.schema,
            this.bot.options,
            this.bot.unusualEffects
        );

        const theirItems = Inventory.fromItems(
            offer.partner,
            offer.itemsToReceive,
            this.bot.manager,
            this.bot.schema,
            this.bot.options,
            this.bot.unusualEffects
        );

        const items = {
            our: ourItems.getItems(),
            their: theirItems.getItems()
        };

        const exchange = {
            contains: { items: false, metal: false, keys: false },
            our: { value: 0, keys: 0, scrap: 0, contains: { items: false, metal: false, keys: false } },
            their: { value: 0, keys: 0, scrap: 0, contains: { items: false, metal: false, keys: false } }
        };

        const itemsDict: ItemsDict = { our: {}, their: {} };

        const states = [false, true];

        let hasInvalidItems = false;

        for (let i = 0; i < states.length; i++) {
            const buying = states[i];
            const which = buying ? 'their' : 'our';

            for (const sku in items[which]) {
                if (!Object.prototype.hasOwnProperty.call(items[which], sku)) {
                    continue;
                }

                if (sku === 'unknown') {
                    // Offer contains an item that is not from TF2
                    hasInvalidItems = true;
                }

                if (sku === '5000;6') {
                    exchange.contains.metal = true;
                    exchange[which].contains.metal = true;
                } else if (sku === '5001;6') {
                    exchange.contains.metal = true;
                    exchange[which].contains.metal = true;
                } else if (sku === '5002;6') {
                    exchange.contains.metal = true;
                    exchange[which].contains.metal = true;
                } else if (sku === '5021;6') {
                    exchange.contains.keys = true;
                    exchange[which].contains.keys = true;
                } else {
                    exchange.contains.items = true;
                    exchange[which].contains.items = true;
                }

                const amount = items[which][sku].length;

                itemsDict[which][sku] = amount;
            }
        }

        offer.data('dict', itemsDict);

        // Always check if trade partner is taking higher value items (such as spelled or strange parts) that are not in our pricelist

        const highValueOur = check.highValue(offer.itemsToGive, this.bot);
        const highValueTheir = check.highValue(offer.itemsToReceive, this.bot);

        const input: HighValueInput = {
            our: highValueOur,
            their: highValueTheir
        };

        const isContainsHighValue =
            Object.keys(input.our.items).length > 0 || Object.keys(input.their.items).length > 0;

        // Check if the offer is from an admin
        if (this.bot.isAdmin(offer.partner)) {
            offer.log(
                'trade',
                `is from an admin, accepting. Summary:\n${summarize(offer, this.bot, 'summary', false)}`
            );

            if (isContainsHighValue) {
                return {
                    action: 'accept',
                    reason: 'ADMIN',
                    meta: { highValue: highValueMeta(input) }
                };
            } else {
                return {
                    action: 'accept',
                    reason: 'ADMIN'
                };
            }
        }

        if (hasInvalidItems) {
            // Using boolean because items dict always needs to be saved
            offer.log('info', 'contains items not from TF2, declining...');
            return { action: 'decline', reason: '🟨_INVALID_ITEMS_CONTAINS_NON_TF2' };
        }

        const itemsDiff = offer.getDiff();

        const offerMessage = offer.message.toLowerCase();

        const isGift = giftWords.some(word => {
            return offerMessage.includes(word);
        });

        if (offer.itemsToGive.length === 0 && isGift) {
            offer.log('trade', `is a gift offer, accepting. Summary:\n${summarize(offer, this.bot, 'summary', false)}`);
            if (isContainsHighValue) {
                return {
                    action: 'accept',
                    reason: 'GIFT',
                    meta: { highValue: highValueMeta(input) }
                };
            } else {
                return {
                    action: 'accept',
                    reason: 'GIFT'
                };
            }
        } else if (offer.itemsToGive.length === 0 && offer.itemsToReceive.length > 0 && !isGift) {
            if (opt.bypass.giftWithoutMessage.allow) {
                offer.log(
                    'info',
                    'is a gift offer without any offer message, but allowed to be accepted, accepting...'
                );

                if (isContainsHighValue) {
                    return {
                        action: 'accept',
                        reason: 'GIFT',
                        meta: { highValue: highValueMeta(input) }
                    };
                } else {
                    return {
                        action: 'accept',
                        reason: 'GIFT'
                    };
                }
            } else {
                offer.log('info', 'is a gift offer without any offer message, declining...');
                return { action: 'decline', reason: 'GIFT_NO_NOTE' };
            }
        } else if (offer.itemsToGive.length > 0 && offer.itemsToReceive.length === 0) {
            offer.log('info', 'is taking our items for free, declining...');
            return { action: 'decline', reason: 'CRIME_ATTEMPT' };
        }

        // Check for Dueling Mini-Game and/or Noise maker for 5x/25x Uses only when enabled
        // and decline if not 5x/25x and exist in pricelist

        const checkExist = this.bot.pricelist;

        const offerSKUs = offer.itemsToReceive.map(item =>
            item.getSKU(this.bot.schema, opt.normalize.festivized, opt.normalize.strangeUnusual)
        );

        if (opt.checkUses.duel && offerSKUs.includes('241;6')) {
            const isNot5Uses = check.isNot5xUses(offer.itemsToReceive);

            if (isNot5Uses && checkExist.getPrice('241;6', true) !== null) {
                // Dueling Mini-Game: Only decline if exist in pricelist
                offer.log('info', 'contains Dueling Mini-Game that does not have 5 uses.');
                return { action: 'decline', reason: 'DUELING_NOT_5_USES' };
            }
        }

        if (opt.checkUses.noiseMaker && offerSKUs.some(sku => noiseMakerSKUs.includes(sku))) {
            const [isNot25Uses, skus] = check.isNot25xUses(offer.itemsToReceive, this.bot);

            const isHasNoiseMaker = skus.some(sku => {
                return checkExist.getPrice(sku, true) !== null;
            });

            if (isNot25Uses && isHasNoiseMaker) {
                // Noise Maker: Only decline if exist in pricelist
                offer.log('info', 'contains Noice Maker that does not have 25 uses.');
                return { action: 'decline', reason: 'NOISE_MAKER_NOT_25_USES' };
            }
        }

        const isInPricelist =
            Object.keys(highValueOur.items).length > 0 // Only check if this not empty
                ? Object.keys(highValueOur.items).some(sku => {
                      return checkExist.getPrice(sku, false) !== null; // Return true if exist in pricelist, enabled or not.
                  })
                : null;

        if (Object.keys(highValueOur.items).length > 0 && isInPricelist === false) {
            // Decline trade that offer overpay on high valued (spelled) items that are not in our pricelist.
            offer.log('info', 'contains higher value item on our side that is not in our pricelist.');

            // Inform admin via Steam Chat or Discord Webhook Something Wrong Alert.
            const highValueOurNames: string[] = [];
            const itemsName = check.getHighValueItems(highValueOur.items, this.bot);

            if (opt.sendAlert.enable && opt.sendAlert.highValue.tryingToTake) {
                if (opt.discordWebhook.sendAlert.enable && opt.discordWebhook.sendAlert.url !== '') {
                    for (const name in itemsName) {
                        highValueOurNames.push(`_${name}_` + itemsName[name]);
                    }
                    sendAlert('tryingToTake', this.bot, null, null, null, highValueOurNames);
                } else {
                    for (const name in itemsName) {
                        highValueOurNames.push(name + itemsName[name]);
                    }
                    this.bot.messageAdmins(
                        `Someone is attempting to purchase a high valued item that you own but is not in your pricelist:\n- ${highValueOurNames.join(
                            '\n\n- '
                        )}`,
                        []
                    );
                }
            }

            return {
                action: 'decline',
                reason: 'HIGH_VALUE_ITEMS_NOT_SELLING',
                meta: {
                    highValueName: highValueOurNames
                }
            };
        }

        const manualReviewEnabled = opt.manualReview.enable;

        const itemPrices: Prices = {};

        const keyPrice = this.bot.pricelist.getKeyPrice();

        let hasOverstock = false;

        let hasUnderstock = false;

        // A list of things that is wrong about the offer and other information
        const wrongAboutOffer: WrongAboutOffer[] = [];

        let assetidsToCheck: string[] = [];
        let skuToCheck: string[] = [];
        let hasNoPrice = false;
        let hasInvalidItemsOur = false;

        for (let i = 0; i < states.length; i++) {
            const buying = states[i];
            const which = buying ? 'their' : 'our';
            const intentString = buying ? 'buy' : 'sell';

            for (const sku in items[which]) {
                if (!Object.prototype.hasOwnProperty.call(items[which], sku)) {
                    continue;
                }

                const assetids = items[which][sku];
                const amount = assetids.length;

                if (sku === '5000;6') {
                    exchange[which].value += amount;
                    exchange[which].scrap += amount;
                } else if (sku === '5001;6') {
                    const value = 3 * amount;
                    exchange[which].value += value;
                    exchange[which].scrap += value;
                } else if (sku === '5002;6') {
                    const value = 9 * amount;
                    exchange[which].value += value;
                    exchange[which].scrap += value;
                } else if (
                    this.isWeaponsAsCurrency.enable &&
                    this.getWeapons.includes(sku) &&
                    this.bot.pricelist.getPrice(sku, true) === null
                ) {
                    const value = 0.5 * amount;
                    exchange[which].value += value;
                    exchange[which].scrap += value;
                } else {
                    const match =
                        which === 'our'
                            ? this.bot.pricelist.getPrice(sku, false)
                            : this.bot.pricelist.getPrice(sku, false, true);
                    const notIncludeCraftweapon = this.isWeaponsAsCurrency.enable
                        ? !this.getWeapons.includes(sku)
                        : true;

                    // TODO: Go through all assetids and check if the item is being sold for a specific price

                    if (match !== null && (sku !== '5021;6' || !exchange.contains.items)) {
                        // If we found a matching price and the item is not a key, or the we are not trading items (meaning that we are trading keys) then add the price of the item

                        // Add value of items
                        exchange[which].value += match[intentString].toValue(keyPrice.metal) * amount;
                        exchange[which].keys += match[intentString].keys * amount;
                        exchange[which].scrap += Currencies.toScrap(match[intentString].metal) * amount;

                        itemPrices[match.sku] = {
                            buy: match.buy,
                            sell: match.sell
                        };

                        // Check stock limits (not for keys)
                        const diff = itemsDiff[sku] as number | null;

                        const isBuying = diff > 0; // is buying if true.
                        const amountCanTrade = this.bot.inventoryManager.amountCanTrade(
                            sku,
                            isBuying,
                            which === 'their'
                        ); // return a number

                        if (diff !== 0 && sku !== '5021;6' && amountCanTrade < diff && notIncludeCraftweapon) {
                            // User is offering too many
                            hasOverstock = true;

                            wrongAboutOffer.push({
                                reason: '🟦_OVERSTOCKED',
                                sku: sku,
                                buying: isBuying,
                                diff: diff,
                                amountCanTrade: amountCanTrade
                            });

                            this.bot.listings.checkBySKU(match.sku, null, which === 'their');
                        }

                        if (
                            diff !== 0 &&
                            !isBuying &&
                            sku !== '5021;6' &&
                            amountCanTrade < Math.abs(diff) &&
                            notIncludeCraftweapon
                        ) {
                            // User is taking too many
                            hasUnderstock = true;

                            wrongAboutOffer.push({
                                reason: '🟩_UNDERSTOCKED',
                                sku: sku,
                                selling: !isBuying,
                                diff: diff,
                                amountCanTrade: amountCanTrade
                            });

                            this.bot.listings.checkBySKU(match.sku, null, which === 'their');
                        }

                        const buyPrice = match.buy.toValue(keyPrice.metal);
                        const sellPrice = match.sell.toValue(keyPrice.metal);
                        const minimumKeysDupeCheck = this.minimumKeysDupeCheck * keyPrice.toValue();

                        if (
                            buying && // check only items on their side
                            (buyPrice > minimumKeysDupeCheck || sellPrice > minimumKeysDupeCheck)
                            // if their side contains invalid_items, will use our side value
                        ) {
                            skuToCheck = skuToCheck.concat(sku);
                            assetidsToCheck = assetidsToCheck.concat(assetids);
                        }
                    } else if (sku === '5021;6' && exchange.contains.items) {
                        // Offer contains keys and we are not trading keys, add key value
                        exchange[which].value += keyPrice.toValue() * amount;
                        exchange[which].keys += amount;
                    } else if (
                        (match === null && notIncludeCraftweapon) ||
                        (match !== null && match.intent === (buying ? 1 : 0))
                    ) {
                        // Offer contains an item that we are not trading
                        hasInvalidItems = true;

                        // If that particular item is on our side, then put to review
                        if (which === 'our') {
                            hasInvalidItemsOur = true;
                        }

                        // await sleepasync().Promise.sleep(1 * 1000);
                        const price = await this.bot.pricelist.getPricesTF(sku);

                        const item = SKU.fromString(sku);

                        // "match" will return null if the item is not enabled
                        // define "recheckMatch" with onlyEnabled = false
                        const recheckMatch = this.bot.pricelist.getPrice(sku, false);

                        // If recheckMatch is not null, then check the enabled key (most likely false here),
                        // else means the item is truly not in pricelist and make "isCanBePriced" true
                        const isCanBePriced = recheckMatch !== null ? recheckMatch.enabled : true;

                        let itemSuggestedValue: string;

                        if (price === null) {
                            itemSuggestedValue = 'No price';
                            hasNoPrice = true;
                        } else {
                            price.buy = new Currencies(price.buy);
                            price.sell = new Currencies(price.sell);

                            if (opt.offerReceived.invalidItems.givePrice && item.wear === null && isCanBePriced) {
                                // if DISABLE_GIVE_PRICE_TO_INVALID_ITEMS is set to false (enable) and items is not skins/war paint,
                                // and the item is not enabled=false,
                                // then give that item price and include in exchange
                                exchange[which].value += price[intentString].toValue(keyPrice.metal) * amount;
                                exchange[which].keys += price[intentString].keys * amount;
                                exchange[which].scrap += Currencies.toScrap(price[intentString].metal) * amount;
                            }
                            const valueInRef = {
                                buy: Currencies.toRefined(price.buy.toValue(keyPrice.metal)),
                                sell: Currencies.toRefined(price.sell.toValue(keyPrice.metal))
                            };

                            itemSuggestedValue =
                                (intentString === 'buy' ? valueInRef.buy : valueInRef.sell) >= keyPrice.metal
                                    ? `${valueInRef.buy.toString()} ref (${price.buy.toString()})` +
                                      ` / ${valueInRef.sell.toString()} ref (${price.sell.toString()})`
                                    : `${price.buy.toString()} / ${price.sell.toString()}`;
                        }

                        wrongAboutOffer.push({
                            reason: '🟨_INVALID_ITEMS',
                            sku: sku,
                            buying: buying,
                            amount: amount,
                            price: itemSuggestedValue
                        });
                    }
                }
            }
        }

        // Doing this so that the prices will always be displayed as only metal
        if (opt.showOnlyMetal.enable) {
            exchange.our.scrap += exchange.our.keys * keyPrice.toValue();
            exchange.our.keys = 0;
            exchange.their.scrap += exchange.their.keys * keyPrice.toValue();
            exchange.their.keys = 0;
        }

        offer.data('value', {
            our: {
                total: exchange.our.value,
                keys: exchange.our.keys,
                metal: Currencies.toRefined(exchange.our.scrap)
            },
            their: {
                total: exchange.their.value,
                keys: exchange.their.keys,
                metal: Currencies.toRefined(exchange.their.scrap)
            },
            rate: keyPrice.metal
        });

        offer.data('prices', itemPrices);

        if (exchange.contains.metal && !exchange.contains.keys && !exchange.contains.items) {
            // Offer only contains metal
            offer.log('info', 'only contains metal, declining...');
            return { action: 'decline', reason: 'ONLY_METAL' };
        } else if (exchange.contains.keys && !exchange.contains.items) {
            // Offer is for trading keys, check if we are trading them
            const priceEntry = this.bot.pricelist.getPrice('5021;6', true);
            if (priceEntry === null) {
                // We are not trading keys
                offer.log('info', 'we are not trading keys, declining...');
                this.bot.listings.checkBySKU('5021;6');
                return { action: 'decline', reason: 'NOT_TRADING_KEYS' };
            } else if (exchange.our.contains.keys && priceEntry.intent !== 1 && priceEntry.intent !== 2) {
                // We are not selling keys
                offer.log('info', 'we are not selling keys, declining...');
                this.bot.listings.checkBySKU('5021;6');
                return { action: 'decline', reason: 'NOT_SELLING_KEYS' };
            } else if (exchange.their.contains.keys && priceEntry.intent !== 0 && priceEntry.intent !== 2) {
                // We are not buying keys
                offer.log('info', 'we are not buying keys, declining...');
                this.bot.listings.checkBySKU('5021;6');
                return { action: 'decline', reason: 'NOT_BUYING_KEYS' };
            } else {
                // Check overstock / understock on keys
                const diff = itemsDiff['5021;6'] as number | null;
                // If the diff is greater than 0 then we are buying, less than is selling
                this.isTradingKeys = true;

                const isBuying = diff > 0;
                const amountCanTrade = this.bot.inventoryManager.amountCanTrade('5021;6', isBuying);

                if (diff !== 0 && amountCanTrade < diff) {
                    // User is offering too many
                    hasOverstock = true;
                    wrongAboutOffer.push({
                        reason: '🟦_OVERSTOCKED',
                        sku: '5021;6',
                        buying: isBuying,
                        diff: diff,
                        amountCanTrade: amountCanTrade
                    });

                    this.bot.listings.checkBySKU('5021;6');
                }

                const acceptUnderstock = opt.autokeys.accept.understock;

                if (diff !== 0 && !isBuying && amountCanTrade < Math.abs(diff) && !acceptUnderstock) {
                    // User is taking too many
                    hasUnderstock = true;

                    wrongAboutOffer.push({
                        reason: '🟩_UNDERSTOCKED',
                        sku: '5021;6',
                        selling: !isBuying,
                        diff: diff,
                        amountCanTrade: amountCanTrade
                    });

                    this.bot.listings.checkBySKU('5021;6');
                }
            }
        }

        const exceptionSKU = this.invalidValueExceptionSKU;
        const itemsList = itemList(offer);
        const ourItemsSKU = itemsList.our;
        const theirItemsSKU = itemsList.their;

        const isOurItems = exceptionSKU.some(fromEnv => {
            return ourItemsSKU.some(ourItemSKU => {
                return ourItemSKU.includes(fromEnv);
            });
        });

        const isThierItems = exceptionSKU.some(fromEnv => {
            return theirItemsSKU.some(theirItemSKU => {
                return theirItemSKU.includes(fromEnv);
            });
        });

        const isExcept = isOurItems || isThierItems;
        const exceptionValue = this.invalidValueException;

        let hasInvalidValue = false;
        if (exchange.our.value > exchange.their.value) {
            if (!isExcept || (isExcept && exchange.our.value - exchange.their.value >= exceptionValue)) {
                // Check if the values are correct and is not include the exception sku
                // OR include the exception sku but the invalid value is more than or equal to exception value
                hasInvalidValue = true;
                this.hasInvalidValueException = false;
                wrongAboutOffer.push({
                    reason: '🟥_INVALID_VALUE',
                    our: exchange.our.value,
                    their: exchange.their.value
                });
            } else if (isExcept && exchange.our.value - exchange.their.value < exceptionValue) {
                log.info(
                    `Contains ${exceptionSKU.join(' or ')} and difference is ${Currencies.toRefined(
                        exchange.our.value - exchange.their.value
                    )} ref which is less than your exception value of ${Currencies.toRefined(
                        exceptionValue
                    )} ref. Accepting/checking for other reasons...`
                );
                this.hasInvalidValueException = true;
            }
        }

        if (!manualReviewEnabled) {
            if (hasOverstock) {
                offer.log('info', 'is offering too many, declining...');

                const reasons = wrongAboutOffer.map(wrong => wrong.reason);
                const uniqueReasons = reasons.filter(reason => reasons.includes(reason));

                return {
                    action: 'decline',
                    reason: '🟦_OVERSTOCKED',
                    meta: {
                        uniqueReasons: filterReasons(uniqueReasons),
                        reasons: wrongAboutOffer
                    }
                };
            }

            if (hasUnderstock) {
                offer.log('info', 'is taking too many, declining...');

                const reasons = wrongAboutOffer.map(wrong => wrong.reason);
                const uniqueReasons = reasons.filter(reason => reasons.includes(reason));

                return {
                    action: 'decline',
                    reason: '🟩_UNDERSTOCKED',
                    meta: {
                        uniqueReasons: filterReasons(uniqueReasons),
                        reasons: wrongAboutOffer
                    }
                };
            }

            if (hasInvalidValue) {
                // We are offering more than them, decline the offer
                offer.log('info', 'is not offering enough, declining...');

                const reasons = wrongAboutOffer.map(wrong => wrong.reason);
                const uniqueReasons = reasons.filter(reason => reasons.includes(reason));

                return {
                    action: 'decline',
                    reason: '🟥_INVALID_VALUE',
                    meta: {
                        uniqueReasons: filterReasons(uniqueReasons),
                        reasons: wrongAboutOffer
                    }
                };
            }
        }

        if (exchange.our.value < exchange.their.value && !opt.bypass.overpay.allow) {
            offer.log('info', 'is offering more than needed, declining...');
            return { action: 'decline', reason: 'OVERPAY' };
        }

        // TODO: If we are receiving items, mark them as pending and use it to check overstock / understock for new offers

        offer.log('info', 'checking escrow...');

        try {
            const hasEscrow = await this.bot.checkEscrow(offer);

            if (hasEscrow) {
                offer.log('info', 'would be held if accepted, declining...');
                return { action: 'decline', reason: 'ESCROW' };
            }
        } catch (err) {
            log.warn('Failed to check escrow: ', err);
            wrongAboutOffer.push({
                reason: '⬜_ESCROW_CHECK_FAILED'
            });
            const reasons = wrongAboutOffer.map(wrong => wrong.reason);
            const uniqueReasons = reasons.filter(reason => reasons.includes(reason));

            if (!opt.offerReceived.escrowCheckFailed.ignoreFailed) {
                return {
                    action: 'skip',
                    reason: '⬜_ESCROW_CHECK_FAILED',
                    meta: {
                        uniqueReasons: filterReasons(uniqueReasons),
                        reasons: wrongAboutOffer
                    }
                };
            } else {
                // Do nothing. bad.
                return;
            }
        }

        offer.log('info', 'checking bans...');

        try {
            const isBanned = await this.bot.checkBanned(offer.partner.getSteamID64());

            if (isBanned) {
                offer.log('info', 'partner is banned in one or more communities, declining...');
                return { action: 'decline', reason: 'BANNED' };
            }
        } catch (err) {
            log.warn('Failed to check banned: ', err);
            wrongAboutOffer.push({
                reason: '⬜_BANNED_CHECK_FAILED'
            });
            const reasons = wrongAboutOffer.map(wrong => wrong.reason);
            const uniqueReasons = reasons.filter(reason => reasons.includes(reason));

            if (!opt.offerReceived.bannedCheckFailed.ignoreFailed) {
                return {
                    action: 'skip',
                    reason: '⬜_BANNED_CHECK_FAILED',
                    meta: {
                        uniqueReasons: filterReasons(uniqueReasons),
                        reasons: wrongAboutOffer
                    }
                };
            } else {
                // Do nothing. bad.
                return;
            }
        }

        if (this.dupeCheckEnabled && assetidsToCheck.length > 0) {
            offer.log('info', 'checking ' + pluralize('item', assetidsToCheck.length, true) + ' for dupes...');
            const inventory = new TF2Inventory(offer.partner, this.bot.manager);

            const requests = assetidsToCheck.map(assetid => {
                return (callback: (err: Error | null, result: boolean | null) => void): void => {
                    log.debug('Dupe checking ' + assetid + '...');
                    void Promise.resolve(inventory.isDuped(assetid)).asCallback((err, result) => {
                        log.debug('Dupe check for ' + assetid + ' done');
                        callback(err, result);
                    });
                };
            });

            try {
                const result: (boolean | null)[] = await Promise.fromCallback(callback => {
                    async.series(requests, callback);
                });

                log.debug('Got result from dupe checks on ' + assetidsToCheck.join(', '), { result: result });

                const declineDupes = opt.offerReceived.duped.autoDecline.enable;

                for (let i = 0; i < result.length; i++) {
                    if (result[i] === true) {
                        // Found duped item
                        if (declineDupes) {
                            // Offer contains duped items, decline it
                            return {
                                action: 'decline',
                                reason: '🟫_DUPED_ITEMS',
                                meta: { assetids: assetidsToCheck, sku: skuToCheck, result: result }
                            };
                        } else {
                            // Offer contains duped items but we don't decline duped items, instead add it to the wrong about offer list and continue
                            wrongAboutOffer.push({
                                reason: '🟫_DUPED_ITEMS',
                                assetid: assetidsToCheck[i],
                                sku: skuToCheck[i]
                            });
                        }
                    } else if (result[i] === null) {
                        // Could not determine if the item was duped, make the offer be pending for review
                        wrongAboutOffer.push({
                            reason: '🟪_DUPE_CHECK_FAILED',
                            withError: false,
                            assetid: assetidsToCheck[i],
                            sku: skuToCheck[i]
                        });
                    }
                }
            } catch (err) {
                const theErr = err as Error;

                log.warn('Failed dupe check on ' + assetidsToCheck.join(', ') + ': ' + theErr.message);
                wrongAboutOffer.push({
                    reason: '🟪_DUPE_CHECK_FAILED',
                    withError: true,
                    assetid: assetidsToCheck,
                    sku: skuToCheck,
                    error: theErr.message
                });
            }
        }

        // TO DO: Counter offer?

        if (wrongAboutOffer.length !== 0) {
            const reasons = wrongAboutOffer.map(wrong => wrong.reason);
            const uniqueReasons = filterReasons(reasons.filter(reason => reasons.includes(reason)));

            const isInvalidValue = uniqueReasons.includes('🟥_INVALID_VALUE');
            const isInvalidItem = uniqueReasons.includes('🟨_INVALID_ITEMS');
            const isOverstocked = uniqueReasons.includes('🟦_OVERSTOCKED');
            const isUnderstocked = uniqueReasons.includes('🟩_UNDERSTOCKED');
            const isDupedItem = uniqueReasons.includes('🟫_DUPED_ITEMS');
            const isDupedCheckFailed = uniqueReasons.includes('🟪_DUPE_CHECK_FAILED');

            const canAcceptInvalidItemsOverpay = opt.offerReceived.invalidItems.autoAcceptOverpay;
            const canAcceptOverstockedOverpay = opt.offerReceived.overstocked.autoAcceptOverpay;
            const canAcceptUnderstockedOverpay = opt.offerReceived.understocked.autoAcceptOverpay;

            // accepting 🟨_INVALID_ITEMS overpay

            const isAcceptInvalidItems =
                isInvalidItem &&
                canAcceptInvalidItemsOverpay &&
                !hasInvalidItemsOur &&
                (exchange.our.value < exchange.their.value ||
                    (exchange.our.value === exchange.their.value && hasNoPrice)) &&
                (isOverstocked ? canAcceptOverstockedOverpay : true) &&
                (isUnderstocked ? canAcceptUnderstockedOverpay : true);

            // accepting 🟦_OVERSTOCKED overpay

            const isAcceptOverstocked =
                isOverstocked &&
                canAcceptOverstockedOverpay &&
                exchange.our.value < exchange.their.value &&
                (isInvalidItem ? canAcceptInvalidItemsOverpay : true) &&
                (isUnderstocked ? canAcceptUnderstockedOverpay : true);

            // accepting 🟩_UNDERSTOCKED overpay

            const isAcceptUnderstocked =
                isUnderstocked &&
                canAcceptUnderstockedOverpay &&
                exchange.our.value < exchange.their.value &&
                (isInvalidItem ? canAcceptInvalidItemsOverpay : true) &&
                (isOverstocked ? canAcceptOverstockedOverpay : true);

            if (
                (isAcceptInvalidItems || isAcceptOverstocked || isAcceptUnderstocked) &&
                exchange.our.value !== 0 &&
                !(isInvalidValue || isDupedItem || isDupedCheckFailed)
            ) {
                // if the offer is Invalid_items/over/understocked and accepting overpay enabled, but the offer is not
                // includes Invalid_value, duped or duped check failed, true for acceptTradeCondition and our side not empty,
                // accept the trade.
                offer.log(
                    'trade',
                    `contains INVALID_ITEMS/OVERSTOCKED/UNDERSTOCKED, but offer value is greater or equal, accepting. Summary:\n${summarize(
                        offer,
                        this.bot,
                        'summary',
                        false
                    )}`
                );

                const isManyItems = offer.itemsToGive.length + offer.itemsToReceive.length > 50;

                if (isManyItems) {
                    this.bot.sendMessage(
                        offer.partner,
                        'I have accepted your offer. The trade may take a while to finalize due to it being a large offer.' +
                            ' If the trade does not finalize after 5-10 minutes has passed, please send your offer again, or add me and use the !sell/!sellcart or !buy/!buycart command.'
                    );
                } else {
                    this.bot.sendMessage(
                        offer.partner,
                        'I have accepted your offer. The trade should be finalized shortly.' +
                            ' If the trade does not finalize after 1-2 minutes has passed, please send your offer again, or add me and use the !sell/!sellcart or !buy/!buycart command.'
                    );
                }

                if (isContainsHighValue) {
                    return {
                        action: 'accept',
                        reason: 'VALID_WITH_OVERPAY',
                        meta: {
                            uniqueReasons: uniqueReasons,
                            reasons: wrongAboutOffer,
                            highValue: highValueMeta(input)
                        }
                    };
                } else {
                    return {
                        action: 'accept',
                        reason: 'VALID_WITH_OVERPAY',
                        meta: {
                            uniqueReasons: uniqueReasons,
                            reasons: wrongAboutOffer
                        }
                    };
                }
            } else if (
                opt.offerReceived.invalidValue.autoDecline.enable &&
                isInvalidValue &&
                !(isUnderstocked || isInvalidItem || isOverstocked || isDupedItem || isDupedCheckFailed) &&
                this.hasInvalidValueException === false
            ) {
                // If only INVALID_VALUE and did not matched exception value, will just decline the trade.
                return { action: 'decline', reason: 'ONLY_INVALID_VALUE' };
            } else if (
                opt.offerReceived.invalidItems.autoDecline.enable &&
                isInvalidItem &&
                !(isUnderstocked || isInvalidValue || isOverstocked || isDupedItem || isDupedCheckFailed)
            ) {
                // If only INVALID_ITEMS and Auto-decline INVALID_ITEMS enabled, will just decline the trade.
                return { action: 'decline', reason: 'ONLY_INVALID_ITEMS' };
            } else if (
                opt.offerReceived.overstocked.autoDecline.enable &&
                isOverstocked &&
                !(isInvalidItem || isDupedItem || isDupedCheckFailed)
            ) {
                // If only OVERSTOCKED and Auto-decline OVERSTOCKED enabled, will just decline the trade.
                return { action: 'decline', reason: 'ONLY_OVERSTOCKED' };
            } else if (
                opt.offerReceived.understocked.autoDecline.enable &&
                isUnderstocked &&
                !(isInvalidItem || isDupedItem || isDupedCheckFailed)
            ) {
                // If only UNDERSTOCKED and Auto-decline UNDERSTOCKED enabled, will just decline the trade.
                return { action: 'decline', reason: 'ONLY_UNDERSTOCKED' };
            } else {
                offer.log('info', `offer needs review (${uniqueReasons.join(', ')}), skipping...`);
                const reviewMeta = {
                    uniqueReasons: uniqueReasons,
                    reasons: wrongAboutOffer,
                    highValue: highValueMeta(input)
                };

                offer.data('reviewMeta', reviewMeta);

                return {
                    action: 'skip',
                    reason: 'REVIEW',
                    meta: reviewMeta
                };
            }
        }

        offer.log('trade', `accepting. Summary:\n${summarize(offer, this.bot, 'summary', false)}`);

        const isManyItems = offer.itemsToGive.length + offer.itemsToReceive.length > 50;

        if (isManyItems) {
            this.bot.sendMessage(
                offer.partner,
                'I have accepted your offer. The trade may take a while to finalize due to it being a large offer.' +
                    ' If the trade does not finalize after 5-10 minutes has passed, please send your offer again, or add me and use the !sell/!sellcart or !buy/!buycart command.'
            );
        } else {
            this.bot.sendMessage(
                offer.partner,
                'I have accepted your offer. The trade will be finalized shortly.' +
                    ' If the trade does not finalize after 1-2 minutes has passed, please send your offer again, or add me and use the !sell/!sellcart or !buy/!buycart command.'
            );
        }

        if (isContainsHighValue) {
            return {
                action: 'accept',
                reason: 'VALID',
                meta: { highValue: highValueMeta(input) }
            };
        } else {
            return {
                action: 'accept',
                reason: 'VALID'
            };
        }
    }

    // TODO: checkBanned and checkEscrow are copied from UserCart, don't duplicate them

    onTradeOfferChanged(offer: TradeOffer, oldState: number, processTime?: number): void {
        // Not sure if it can go from other states to active
        if (oldState === TradeOfferManager.ETradeOfferState['Accepted']) {
            offer.data('switchedState', oldState);
        }

        const highValue: {
            isDisableSKU: string[];
            theirItems: string[];
        } = {
            isDisableSKU: [],
            theirItems: []
        };

        const handledByUs = offer.data('handledByUs') === true;
        const notify = offer.data('notify') === true;

        if (handledByUs && offer.data('switchedState') !== offer.state) {
            if (notify) {
                if (offer.state === TradeOfferManager.ETradeOfferState['Accepted']) {
                    accepted(offer, this.bot);

                    if (offer.data('donation')) {
                        this.bot.messageAdmins('✅ Success! Your donation has been sent and received!', []);
                    } else if (offer.data('buyBptfPremium')) {
                        this.bot.messageAdmins('✅ Success! Your premium purchase has been sent and received!', []);
                    }
                } else if (offer.state === TradeOfferManager.ETradeOfferState['InEscrow']) {
                    acceptEscrow(offer, this.bot);
                } else if (offer.state === TradeOfferManager.ETradeOfferState['Declined']) {
                    declined(offer, this.bot, this.isTradingKeys);
                    this.isTradingKeys = false; // reset
                } else if (offer.state === TradeOfferManager.ETradeOfferState['Canceled']) {
                    cancelled(offer, oldState, this.bot);
                } else if (offer.state === TradeOfferManager.ETradeOfferState['InvalidItems']) {
                    invalid(offer, this.bot);
                }
            }

            if (offer.state === TradeOfferManager.ETradeOfferState['Accepted']) {
                // Only run this if the bot handled the offer

                offer.data('isAccepted', true);

                offer.log('trade', 'has been accepted.');

                // Auto sell and buy keys if ref < minimum

                this.autokeys.check();

                const autokeys = {
                    isEnabled: this.autokeys.isEnabled,
                    isActive: this.autokeys.isActive,
                    isBuying: this.autokeys.status.isBuyingKeys,
                    isBanking: this.autokeys.status.isBankingKeys
                };

                this.autokeysStatus = {
                    isActive: autokeys.isActive,
                    isBuying: autokeys.isBuying,
                    isBanking: autokeys.isBanking
                };

                const result = processAccepted(offer, autokeys, this.bot, this.isTradingKeys, processTime);

                this.isTradingKeys = false; // reset

                highValue.isDisableSKU = result.isDisableSKU;
                highValue.theirItems = result.theirHighValuedItems;
            }
        }

        if (offer.state === TradeOfferManager.ETradeOfferState['Accepted']) {
            // Offer is accepted

            // Smelt / combine metal
            keepMetalSupply(this.bot, this.minimumScrap, this.minimumReclaimed, this.combineThreshold);

            // Craft duplicated weapons
            void craftDuplicateWeapons(this.bot);

            this.classWeaponsTimeout = setTimeout(() => {
                // called after 5 second to craft metals and duplicated weapons first.
                void craftClassWeapons(this.bot);
            }, 5 * 1000);

            // Sort inventory
            this.sortInventory();

            // Tell bot uptime
            log.debug(uptime());

            // Update listings
            updateListings(offer, this.bot, highValue);

            // Invite to group
            this.inviteToGroups(offer.partner);
        }
    }

    onOfferAction(offer: TradeOffer, action: 'accept' | 'decline' | 'skip', reason: string, meta: Meta): void {
        const notify = offer.data('notify') === true;
        if (!notify) {
            return;
        }

        if (action === 'skip') {
            sendReview(offer, this.bot, meta, this.isTradingKeys);
            this.isTradingKeys = false; // reset
            return;
        }
    }

    private sortInventory(): void {
        if (this.bot.options.sortInventory.enable) {
            const type = this.bot.options.sortInventory.type;
            this.bot.tf2gc.sortInventory([1, 2, 3, 4, 5, 101, 102].includes(type) ? type : 3);
        }
    }

    private inviteToGroups(steamID: SteamID | string): void {
        if (!this.bot.options.sendGroupInvite.enable) {
            // You still need to include the group ID in your env.
            return;
        }
        this.bot.groups.inviteToGroups(steamID, this.groups);
    }

    private checkFriendRequests(): void {
        if (!this.bot.client.myFriends) {
            return;
        }

        this.checkFriendsCount();

        for (const steamID64 in this.bot.client.myFriends) {
            if (!Object.prototype.hasOwnProperty.call(this.bot.client.myFriends, steamID64)) {
                continue;
            }

            const relation = this.bot.client.myFriends[steamID64] as number;
            if (relation === EFriendRelationship.RequestRecipient) {
                this.respondToFriendRequest(steamID64);
            }
        }

        this.bot.getAdmins().forEach(steamID => {
            if (!this.bot.friends.isFriend(steamID)) {
                log.info(`Not friends with admin ${steamID.toString()}, sending friend request...`);
                this.bot.client.addFriend(steamID, err => {
                    if (err) {
                        log.warn('Failed to send friend request: ', err);
                    }
                });
            }
        });
    }

    private respondToFriendRequest(steamID: SteamID | string): void {
        if (!this.bot.options.addFriends.enable) {
            if (!this.bot.isAdmin(steamID)) {
                this.bot.client.removeFriend(steamID);
                return;
            }
        }

        const steamID64 = typeof steamID === 'string' ? steamID : steamID.getSteamID64();

        log.debug(`Sending friend request to ${steamID64}...`);

        this.bot.client.addFriend(steamID, err => {
            if (err) {
                log.warn(`Failed to a send friend request to ${steamID64}: `, err);
                return;
            }

            log.debug('Friend request has been sent / accepted');
        });
    }

    private onNewFriend(steamID: SteamID, tries = 0): void {
        if (tries === 0) {
            log.debug(`Now friends with ${steamID.getSteamID64()}`);
        }

        const isAdmin = this.bot.isAdmin(steamID);

        setImmediate(() => {
            if (!this.bot.friends.isFriend(steamID)) {
                return;
            }

            const friend = this.bot.friends.getFriend(steamID);

            if (friend === null || friend.player_name === undefined) {
                tries++;

                if (tries >= 5) {
                    log.info(`I am now friends with ${steamID.getSteamID64()}`);

                    this.bot.sendMessage(
                        steamID,
                        this.bot.options.customMessage.welcome
                            ? this.bot.options.customMessage.welcome
                                  .replace(/%name%/g, '')
                                  .replace(/%admin%/g, isAdmin ? '!help' : '!how2trade') +
                                  ` - TF2Autobot v${process.env.BOT_VERSION}`
                            : `Hi! If you don't know how things work, please type "!` +
                                  (isAdmin ? 'help' : 'how2trade') +
                                  `" - TF2Autobot v${process.env.BOT_VERSION}`
                    );
                    return;
                }

                log.debug('Waiting for name');

                // Wait for friend info to be available
                setTimeout(() => {
                    this.onNewFriend(steamID, tries);
                }, exponentialBackoff(tries - 1, 200));
                return;
            }

            log.info(`I am now friends with ${friend.player_name} (${steamID.getSteamID64()})`);

            this.bot.sendMessage(
                steamID,
                this.bot.options.customMessage.welcome
                    ? this.bot.options.customMessage.welcome
                          .replace(/%name%/g, friend.player_name)
                          .replace(/%admin%/g, isAdmin ? '!help' : '!how2trade') +
                          ` - TF2Autobot v${process.env.BOT_VERSION}`
                    : `Hi ${friend.player_name}! If you don't know how things work, please type "!` +
                          (isAdmin ? 'help' : 'how2trade') +
                          `" - TF2Autobot v${process.env.BOT_VERSION}`
            );
        });
    }

    private checkFriendsCount(steamIDToIgnore?: SteamID | string): void {
        log.debug('Checking friends count');
        const friends = this.bot.friends.getFriends();

        const friendslistBuffer = 20;

        const friendsToRemoveCount = friends.length + friendslistBuffer - this.bot.friends.maxFriends;

        log.debug(`Friends to remove: ${friendsToRemoveCount}`);

        if (friendsToRemoveCount > 0) {
            // We have friends to remove, find people with fewest trades and remove them
            const friendsWithTrades = this.bot.trades.getTradesWithPeople(friends);

            // Ignore friends to keep
            this.friendsToKeep.forEach(steamID => {
                delete friendsWithTrades[steamID];
            });

            if (steamIDToIgnore) {
                delete friendsWithTrades[steamIDToIgnore.toString()];
            }

            // Convert object into an array so it can be sorted
            const tradesWithPeople: { steamID: string; trades: number }[] = [];

            for (const steamID in friendsWithTrades) {
                if (!Object.prototype.hasOwnProperty.call(friendsWithTrades, steamID)) {
                    continue;
                }

                tradesWithPeople.push({ steamID: steamID, trades: friendsWithTrades[steamID] });
            }

            // Sorts people by trades and picks people with lowest amounts of trades
            const friendsToRemove = tradesWithPeople
                .sort((a, b) => a.trades - b.trades)
                .splice(0, friendsToRemoveCount);

            log.info(`Cleaning up friendslist, removing ${friendsToRemove.length} people...`);

            friendsToRemove.forEach(element => {
                const friend = this.bot.friends.getFriend(element.steamID);
                this.bot.sendMessage(
                    element.steamID,
                    this.bot.options.customMessage.clearFriends
                        ? this.bot.options.customMessage.clearFriends.replace(/%name%/g, friend.player_name)
                        : '/quote I am cleaning up my friend list and you have randomly been selected to be removed. Please feel free to add me again if you want to trade at a later time!'
                );
                this.bot.client.removeFriend(element.steamID);
            });
        }
    }

    private getBPTFAccountInfo(): Promise<void> {
        return new Promise((resolve, reject) => {
            const steamID64 = this.bot.manager.steamID.getSteamID64();

            // eslint-disable-next-line @typescript-eslint/no-unsafe-call
            void request(
                {
                    url: 'https://backpack.tf/api/users/info/v1',
                    method: 'GET',
                    qs: {
                        key: this.bot.options.bptfAPIKey,
                        steamids: steamID64
                    },
                    gzip: true,
                    json: true
                },
                (err, reponse, body) => {
                    if (err) {
                        log.debug('Failed requesting bot info from backpack.tf, retrying in 5 minutes: ', err);
                        clearTimeout(this.retryRequest);

                        this.retryRequest = setTimeout(() => {
                            void this.getBPTFAccountInfo();
                        }, 5 * 60 * 1000);
                        return reject();
                    }

                    const thisBody = body as BPTFGetUserInfo;

                    const user = thisBody.users[steamID64];
                    this.botName = user.name;
                    this.botAvatarURL = user.avatar;

                    const isPremium = user.premium ? user.premium === 1 : false;
                    this.isPremium = isPremium;
                    return resolve();
                }
            );
        });
    }

    private checkGroupInvites(): void {
        log.debug('Checking group invites');

        for (const groupID64 in this.bot.client.myGroups) {
            if (!Object.prototype.hasOwnProperty.call(this.bot.client.myGroups, groupID64)) {
                continue;
            }

            const relationship = this.bot.client.myGroups[groupID64] as number;

            if (relationship === EClanRelationship.Invited) {
                this.bot.client.respondToGroupInvite(groupID64, false);
            }
        }

        this.groups.forEach(steamID => {
            if (
                this.bot.client.myGroups[steamID] !== EClanRelationship.Member &&
                this.bot.client.myGroups[steamID] !== EClanRelationship.Blocked
            ) {
                this.bot.community.getSteamGroup(new SteamID(steamID), (err, group) => {
                    if (err) {
                        log.warn('Failed to get group: ', err);
                        return;
                    }

                    log.info(`Not member of group ${group.name} ("${steamID}"), joining...`);
                    group.join(err => {
                        if (err) {
                            log.warn('Failed to join group: ', err);
                        }
                    });
                });
            }
        });
    }

    onPollData(pollData: PollData): void {
        files.writeFile(this.paths.files.pollData, pollData, true).catch(err => {
            log.warn('Failed to save polldata: ', err);
        });
    }

    async onPricelist(pricelist: Entry[]): Promise<void> {
        if (!this.isPriceUpdateWebhook) {
            log.debug('Pricelist changed');
        }

        if (pricelist.length === 0) {
            // Ignore errors
            await this.bot.listings.removeAll();
        }

        files
            .writeFile(
                this.paths.files.pricelist,
                pricelist.map(entry => entry.getJSON()),
                true
            )
            .catch(err => {
                log.warn('Failed to save pricelist: ', err);
            });
    }

    onPriceChange(sku: string, entry: Entry): void {
        this.bot.listings.checkBySKU(sku, entry);
    }

    onLoginThrottle(wait: number): void {
        log.warn(`Waiting ${wait} ms before trying to sign in...`);
    }

    onTF2QueueCompleted(): void {
        log.debug('Queue finished');
        this.bot.client.gamesPlayed(this.bot.options.game.playOnlyTF2 ? 440 : [this.customGameName, 440]);
    }
}

function shuffleArray(arr: string[]): string[] {
    return arr.sort(() => Math.random() - 0.5);
}

function filterReasons(reasons: string[]): string[] {
    const filtered: string[] = [];

    // Filter out duplicate reasons
    reasons.forEach(reason => {
        if (!filtered.includes(reason)) {
            filtered.push(reason);
        }
    });

    return filtered;
}

function highValueMeta(info: HighValueInput): HighValueOutput {
    return {
        items: {
            our: info.our.items,
            their: info.their.items
        },
        isMention: {
            our: info.our.isMention,
            their: info.their.isMention
        }
    };
}

interface OnRun {
    loginAttempts?: number[];
    pricelist?: EntryData[];
    loginKey?: string;
    pollData?: PollData;
}

interface OnNewTradeOffer {
    action: 'accept' | 'decline' | 'skip';
    reason: string;
    meta?: Meta;
}

interface BotInfo {
    name: string;
    avatarURL: string;
    steamID: SteamID;
    premium: boolean;
}

interface GetAutokeysStatus {
    isActive: boolean;
    isBuying: boolean;
    isBanking: boolean;
}<|MERGE_RESOLUTION|>--- conflicted
+++ resolved
@@ -42,7 +42,7 @@
 import log from '../../lib/logger';
 import * as files from '../../lib/files';
 import { exponentialBackoff } from '../../lib/helpers';
-<<<<<<< HEAD
+
 import {
     craftAll,
     uncraftAll,
@@ -54,12 +54,8 @@
     noiseMakerSKUs
 } from '../../lib/data';
 import { sendAlert, sendStats } from '../../lib/DiscordWebhook/export';
-import { check, uptime } from '../../lib/tools/export';
-=======
-import { craftAll, uncraftAll, giftWords, sheensData, killstreakersData, noiseMakerSKUs } from '../../lib/data';
-import { sendAlert } from '../../lib/DiscordWebhook/export';
 import { summarize, check, uptime } from '../../lib/tools/export';
->>>>>>> 023b25ed
+
 import genPaths from '../../resources/paths';
 
 export default class MyHandler extends Handler {
@@ -121,21 +117,12 @@
         return this.bot.options.crafting.metals.threshold;
     }
 
-<<<<<<< HEAD
-    private get dupeCheckEnabled(): boolean {
+    get dupeCheckEnabled(): boolean {
         return this.bot.options.offerReceived.duped.enableCheck;
     }
 
-    private get minimumKeysDupeCheck(): number {
+    get minimumKeysDupeCheck(): number {
         return this.bot.options.offerReceived.duped.minKeys;
-=======
-    get dupeCheckEnabled(): boolean {
-        return this.bot.options.manualReview.duped.enable;
-    }
-
-    get minimumKeysDupeCheck(): number {
-        return this.bot.options.manualReview.duped.minKeys;
->>>>>>> 023b25ed
     }
 
     private get isShowChanges(): boolean {
@@ -204,8 +191,7 @@
         }
     }
 
-<<<<<<< HEAD
-    private get strangeParts(): string[] {
+    get strangeParts(): string[] {
         const strangeParts = this.bot.options.highValue.strangeParts;
         if (strangeParts === [] || (strangeParts.length > 0 && strangeParts[0] === '')) {
             log.warn(
@@ -217,7 +203,7 @@
         }
     }
 
-    private get painted(): string[] {
+    get painted(): string[] {
         const painted = this.bot.options.highValue.painted;
         if (painted === [] || (painted.length > 0 && painted[0] === '')) {
             log.warn(
@@ -231,14 +217,6 @@
 
     private get sendStatsEnabled(): boolean {
         return this.bot.options.statistics.sendStats.enable;
-=======
-    get getStrangeParts(): string[] {
-        return this.bot.options.highValue.strangeParts.map(strangePart => strangePart.toLowerCase().trim());
-    }
-
-    get getPainted(): string[] {
-        return this.bot.options.highValue.painted.map(paint => paint.toLowerCase().trim());
->>>>>>> 023b25ed
     }
 
     private isTradingKeys = false;
@@ -260,9 +238,9 @@
 
     private botAvatarURL = '';
 
-<<<<<<< HEAD
+
     private retryRequest: NodeJS.Timeout;
-=======
+
     private botSteamID: SteamID;
 
     get getBotInfo(): BotInfo {
@@ -273,9 +251,6 @@
         return { name, avatarURL, steamID, premium };
     }
 
-    private retryRequest;
->>>>>>> 023b25ed
-
     private autokeysStatus: {
         isActive: boolean;
         isBuying: boolean;
@@ -288,15 +263,11 @@
 
     private weapons: string[] = [];
 
-<<<<<<< HEAD
     private shuffleWeaponsTimeout: NodeJS.Timeout;
-=======
+
     get getWeapons(): string[] {
         return this.weapons;
     }
-
-    private shuffleWeaponsTimeout;
->>>>>>> 023b25ed
 
     private classWeaponsTimeout: NodeJS.Timeout;
 
@@ -591,7 +562,6 @@
         clearTimeout(this.autoRefreshListingsTimeout);
     }
 
-<<<<<<< HEAD
     sendStats(): void {
         clearTimeout(this.sendStatsTimeout);
 
@@ -627,12 +597,6 @@
         clearTimeout(this.sendStatsTimeout);
     }
 
-    getWeapons(): string[] {
-        return this.weapons;
-    }
-
-=======
->>>>>>> 023b25ed
     shuffleWeapons(): void {
         if (!this.isWeaponsAsCurrency.enable) {
             return;
