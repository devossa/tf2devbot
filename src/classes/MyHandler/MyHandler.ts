--- conflicted
+++ resolved
@@ -1912,10 +1912,6 @@
                 } else if (offer.state === TradeOfferManager.ETradeOfferState['Declined']) {
                     declined(offer, this.bot, this.isTradingKeys);
                     this.isTradingKeys = false; // reset
-<<<<<<< HEAD
-                    MyHandler.removePolldataKeys(offer);
-=======
->>>>>>> 98fb6bb5
                 } else if (offer.state === TradeOfferManager.ETradeOfferState['Canceled']) {
                     cancelled(offer, oldState, this.bot);
                     MyHandler.removePolldataKeys(offer);
@@ -1954,7 +1950,7 @@
                 this.sentSummary[offer.id] = true;
 
                 processDeclined(offer, this.bot, this.isTradingKeys);
-                this.removePolldataKeys(offer);
+                MyHandler.removePolldataKeys(offer);
             }
         }
 
