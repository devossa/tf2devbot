<<<<<<< HEAD
import { Action, TradeOffer } from '@tf2autobot/tradeoffer-manager';
=======
import { Action, Meta, TradeOffer } from 'steam-tradeoffer-manager';
>>>>>>> 3f32c197
import { valueDiff, summarizeToChat } from '../../../../lib/tools/export';
import Bot from '../../../Bot';

export default function declined(offer: TradeOffer, bot: Bot, isTradingKeys: boolean): void {
    const opt = bot.options;

    const offerReason = offer.data('action') as Action;
    const meta = offer.data('meta') as Meta;
    const keyPrices = bot.pricelist.getKeyPrices;
    const value = valueDiff(offer, keyPrices, isTradingKeys, opt.miscSettings.showOnlyMetal.enable);
    const manualReviewDisabled = !opt.manualReview.enable;

    offer.data('isDeclined', true);

    const declined = '/pre ❌ Ohh nooooes! The offer is no longer available. Reason: The offer has been declined';

    let reasonForInvalidValue = false;
    let reply: string;
    if (!offerReason) {
        const custom = opt.customMessage.decline.general;
        reply = custom ? custom : declined + '.';
    } else if (offerReason.reason === 'GIFT_NO_NOTE') {
        //
        const custom = opt.customMessage.decline.giftNoNote;
        reply = custom
            ? custom
            : declined +
              ` because the offer you've sent is an empty offer on my side without any offer message. ` +
              `If you wish to give it as a gift, please include "gift" in the offer message. Thank you.`;
        //
    } else if (offerReason.reason === 'CRIME_ATTEMPT') {
        //
        const custom = opt.customMessage.decline.crimeAttempt;
        reply = custom ? custom : declined + " because you're taking free items. No.";
        //
    } else if (offerReason.reason === 'ONLY_METAL') {
        //
        const custom = opt.customMessage.decline.onlyMetal;
        reply = custom ? custom : declined + ' because you might forgot to add items into the trade.';
        //
    } else if (offerReason.reason === 'DUELING_NOT_5_USES') {
        //
        const custom = opt.customMessage.decline.duelingNot5Uses;
        reply = custom
            ? custom
            : declined + ' because your offer contains Dueling Mini-Game(s) that does not have 5 uses.';
        //
    } else if (offerReason.reason === 'NOISE_MAKER_NOT_25_USES') {
        //
        const custom = opt.customMessage.decline.noiseMakerNot25Uses;
        reply = custom ? custom : declined + ' because your offer contains Noise Maker(s) that does not have 25 uses.';
        //
    } else if (offerReason.reason === 'HIGH_VALUE_ITEMS_NOT_SELLING') {
        //
        const custom = opt.customMessage.decline.highValueItemsNotSelling;
        const highValueName = meta.highValueName.join(', ');
        reply = custom
            ? custom.replace(/%highValueName%/g, highValueName)
            : declined + ` because you're attempting to purchase ${highValueName}, but I am not selling it right now.`;
        //
    } else if (offerReason.reason === 'NOT_TRADING_KEYS') {
        //
        const custom = opt.customMessage.decline.notTradingKeys;
        reply = custom
            ? custom
            : declined +
              ' because I am no longer trading keys. You can confirm this by typing "!price Mann Co. Supply Crate Key" or "!autokeys".';
        //
    } else if (offerReason.reason === 'NOT_SELLING_KEYS') {
        //
        const custom = opt.customMessage.decline.notSellingKeys;
        reply = custom
            ? custom
            : declined +
              ' because I am no longer selling keys. You can confirm this by typing "!price Mann Co. Supply Crate Key" or "!autokeys".';
        //
    } else if (offerReason.reason === 'NOT_BUYING_KEYS') {
        //
        const custom = opt.customMessage.decline.notBuyingKeys;
        reply = custom
            ? custom
            : declined +
              ' because I am no longer buying keys. You can confirm this by typing "!price Mann Co. Supply Crate Key" or "!autokeys".';
        //
    } else if (offerReason.reason === 'BANNED') {
        //
        const custom = opt.customMessage.decline.banned;
        reply = custom
            ? custom
            : declined +
              " because you're currently banned on backpack.tf or labeled as a scammer on steamrep.com or another community.";
        //
    } else if (offerReason.reason === 'ESCROW') {
        //
        const custom = opt.customMessage.decline.escrow;
        reply = custom
            ? custom
            : declined +
              ' because I do not accept escrow (trade holds). To prevent this from happening in the future, ' +
              'please enable Steam Guard Mobile Authenticator.' +
              '\nRead:\n' +
              '• Steam Guard Mobile Authenticator - https://support.steampowered.com/kb_article.php?ref=8625-WRAH-9030' +
              '\n• How to set up Steam Guard Mobile Authenticator - https://support.steampowered.com/kb_article.php?ref=4440-RTUI-9218';
        //
    } else if (offerReason.reason === 'MANUAL') {
        //
        const custom = opt.customMessage.decline.manual;
        reply = custom ? custom : declined + ' by the owner.';
        //
    } else if (
        offerReason.reason === 'ONLY_INVALID_VALUE' ||
        (offerReason.reason === '🟥_INVALID_VALUE' && manualReviewDisabled)
    ) {
        //
        const custom = opt.offerReceived.invalidValue.autoDecline.declineReply;
        reasonForInvalidValue = true;
        reply = custom
            ? custom
            : declined +
              " because you've sent a trade with an invalid value (your side and my side do not hold equal value).";
        //
    } else if (
        offerReason.reason === 'ONLY_INVALID_ITEMS' ||
        (offerReason.reason === '🟨_INVALID_ITEMS' && manualReviewDisabled)
    ) {
        //
        const custom = opt.offerReceived.invalidItems.autoDecline.declineReply;
        reasonForInvalidValue = value.diff < 0;
        reply = custom
            ? custom
            : declined + " because you've sent a trade with an invalid items (not exist in my pricelist).";
        //
    } else if (
        offerReason.reason === 'ONLY_DISABLED_ITEMS' ||
        (offerReason.reason === '🟧_DISABLED_ITEMS' && manualReviewDisabled)
    ) {
        //
        const custom = opt.offerReceived.disabledItems.autoDecline.declineReply;
        reasonForInvalidValue = value.diff < 0;
        reply = custom ? custom : declined + " because the item(s) you're trying to take/give is currently disabled";
        //
    } else if (
        offerReason.reason === 'ONLY_OVERSTOCKED' ||
        (offerReason.reason === '🟦_OVERSTOCKED' && manualReviewDisabled)
    ) {
        //
        const custom = opt.offerReceived.overstocked.autoDecline.declineReply;
        reasonForInvalidValue = value.diff < 0;
        reply = custom ? custom : declined + " because you're attempting to sell item(s) that I can't buy more of.";
        //
    } else if (
        offerReason.reason === 'ONLY_UNDERSTOCKED' ||
        (offerReason.reason === '🟩_UNDERSTOCKED' && manualReviewDisabled)
    ) {
        //
        const custom = opt.offerReceived.understocked.autoDecline.declineReply;
        reasonForInvalidValue = value.diff < 0;
        reply = custom
            ? custom
            : declined + " because you're attempting to purchase item(s) that I can't sell more of.";
        //
    } else if (offerReason.reason === '🟫_DUPED_ITEMS') {
        //
        const custom = opt.offerReceived.duped.autoDecline.declineReply;
        reply = custom ? custom : declined + " because I don't accept duped items.";
        //
    } else {
        //
        const custom = opt.customMessage.decline.general;
        reply = custom ? custom : declined + '.';
        //
    }

    const invalidValueSummary =
        summarizeToChat(offer, bot, 'declined', false, value, keyPrices, true) +
        "\n[You're missing: " +
        (value.diffRef > keyPrices.sell.metal ? `${value.diffKey}]` : `${value.diffRef} ref]`);

    bot.sendMessage(offer.partner, reply + (reasonForInvalidValue ? invalidValueSummary : ''));
}<|MERGE_RESOLUTION|>--- conflicted
+++ resolved
@@ -1,8 +1,4 @@
-<<<<<<< HEAD
-import { Action, TradeOffer } from '@tf2autobot/tradeoffer-manager';
-=======
-import { Action, Meta, TradeOffer } from 'steam-tradeoffer-manager';
->>>>>>> 3f32c197
+import { Action, Meta, TradeOffer } from '@tf2autobot/tradeoffer-manager';
 import { valueDiff, summarizeToChat } from '../../../../lib/tools/export';
 import Bot from '../../../Bot';
 
