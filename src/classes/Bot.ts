--- conflicted
+++ resolved
@@ -507,12 +507,8 @@
                             token: this.options.bptfAccessToken,
                             userID,
                             userAgent:
-<<<<<<< HEAD
-                                'TF2Autobot' + (process.env.USERAGENT_HEADER_CUSTOM !== ''
-=======
                                 'TF2Autobot' +
                                 (process.env.USERAGENT_HEADER_CUSTOM !== ''
->>>>>>> 32a3825f
                                     ? ` - ${process.env.USERAGENT_HEADER_CUSTOM}`
                                     : ' - Run your own bot for free'),
                             schema: this.schema
