--- conflicted
+++ resolved
@@ -808,35 +808,23 @@
                 this.bptf.setCookies(cookies);
             },
             async () => {
+                if (this.options.discordApiToken) {
+                    log.info(`Initializing Discord bot...`);
+                    this.discordBot = new DiscordBot(this.options, this);
+                    await this.discordBot.start().catch(err => {
+                        /* eslint-disable-next-line @typescript-eslint/no-unsafe-return, @typescript-eslint/no-unsafe-call */
+                        log.warn('Failed to start Discord bot: ', err);
+                        throw err;
+                    });
+                } else {
+                    log.info('Discord api key is not set, ignoring.');
+                }
+            },
+            async () => {
                 if (this.options.bptfApiKey && this.options.bptfAccessToken) return;
 
                 log.warn('You have not included the backpack.tf API key or access token in the environment variables');
 
-<<<<<<< HEAD
-                            /* eslint-disable-next-line @typescript-eslint/no-unsafe-return, @typescript-eslint/no-unsafe-call */
-                            return callback(null);
-                        });
-                    },
-                    (callback): void => {
-                        if (this.options.discordApiToken) {
-                            log.info(`Initializing Discord bot...`);
-                            this.discordBot = new DiscordBot(this.options, this);
-                            this.discordBot.start().catch(err => {
-                                /* eslint-disable-next-line @typescript-eslint/no-unsafe-return, @typescript-eslint/no-unsafe-call */
-                                return callback(err);
-                            });
-                        } else {
-                            log.info('Discord api key is not set, ignoring.');
-                        }
-                        /* eslint-disable-next-line @typescript-eslint/no-unsafe-return, @typescript-eslint/no-unsafe-call */
-                        return callback(null);
-                    },
-                    (callback): void => {
-                        if (this.options.bptfApiKey && this.options.bptfAccessToken) {
-                            /* eslint-disable-next-line @typescript-eslint/no-unsafe-return, @typescript-eslint/no-unsafe-call */
-                            return callback(null);
-                        }
-=======
                 await this.getBptfAPICredentials;
             },
             async () => {
@@ -846,7 +834,6 @@
             async () => {
                 const banned = await this.checkAdminBanned();
                 if (banned) throw new Error('Not allowed');
->>>>>>> f29fb70d
 
                 this.periodicCheck();
             },
