import callbackQueue from 'callback-queue';
import pluralize from 'pluralize';
import request from 'request-retry-dayjs';
import async from 'async';
import dayjs from 'dayjs';
import Currencies from 'tf2-currencies-2';
import sleepasync from 'sleep-async';
import Bot from './Bot';
import { Entry, PricesObject } from './Pricelist';
import { BPTFGetUserInfo, UserSteamID } from './MyHandler/interfaces';
import log from '../lib/logger';
import { exponentialBackoff } from '../lib/helpers';
import { noiseMakers, spellsData, killstreakersData, sheensData } from '../lib/data';
import { DictItem } from './Inventory';
import { PaintedNames } from './Options';
import { Paints, StrangeParts } from 'tf2-schema-2';

export default class Listings {
    private checkingAllListings = false;

    private removingAllListings = false;

    private cancelCheckingListings = false;

    private autoRelistEnabled = false;

    private autoRelistTimeout: NodeJS.Timeout;

    private get isAutoRelistEnabled(): boolean {
        return this.bot.options.miscSettings.autobump.enable;
    }

    private get isCreateListing(): boolean {
        return this.bot.options.miscSettings.createListings.enable;
    }

    private templates: { buy: string; sell: string };

    private readonly checkFn;

    constructor(private readonly bot: Bot) {
        this.bot = bot;
        this.templates = {
            buy:
                this.bot.options.details.buy ||
                'I am buying your %name% for %price%, I have %current_stock% / %max_stock%.',
            sell: this.bot.options.details.sell || 'I am selling my %name% for %price%, I am selling %amount_trade%.'
        };

        this.checkFn = this.checkAccountInfo.bind(this);
    }

    setupAutorelist(): void {
        if (!this.isAutoRelistEnabled || !this.isCreateListing) {
            // Autobump is not enabled
            return;
        }

        // Autobump is enabled, add heartbeat listener

        this.bot.listingManager.removeListener('heartbeat', this.checkFn);
        this.bot.listingManager.on('heartbeat', this.checkFn);

        // Get account info
        this.checkAccountInfo();
    }

    disableAutorelistOption(): void {
        this.bot.listingManager.removeListener('heartbeat', this.checkFn);
        this.disableAutoRelist(false, 'permanent');
    }

    private enableAutoRelist(): void {
        if (this.autoRelistEnabled || !this.isCreateListing) {
            return;
        }

        log.debug('Enabled autorelist');
        this.autoRelistEnabled = true;
        clearTimeout(this.autoRelistTimeout);

        const doneWait = (): void => {
            async.eachSeries(
                [
                    (callback): void => {
                        void this.redoListings().asCallback(callback);
                    },
                    (callback): void => {
                        void this.waitForListings().asCallback(callback);
                    }
                ],
                (item, callback) => {
                    if (this.bot.botManager.isStopping) {
                        return;
                    }

                    item(callback);
                },
                () => {
                    log.debug('Done relisting');
                    if (this.autoRelistEnabled) {
                        log.debug('Waiting 30 minutes before relisting again');
                        this.autoRelistTimeout = setTimeout(doneWait, 30 * 60 * 1000);
                    }
                }
            );
        };

        this.autoRelistTimeout = setTimeout(doneWait, 30 * 60 * 1000);
    }

    private checkAccountInfo(): void {
        void this.getAccountInfo.asCallback((err, info) => {
            if (err) {
                log.warn('Failed to get account info from backpack.tf: ', err);
                // temporarilyy disable autoRelist, so on the next check, when backpack.tf
                // back alive, might trigger to call this.enableAutoRelist()
                clearTimeout(this.autoRelistTimeout);
                this.disableAutoRelist(false, 'temporary');
                return;
            }

            if (this.autoRelistEnabled && info.premium === 1) {
                log.warn('Disabling autorelist! - Your account is premium, no need to forcefully bump listings');
            } else if (!this.autoRelistEnabled && info.premium !== 1) {
                log.warn(
                    'Enabling autorelist! - Consider paying for backpack.tf premium instead of forcefully bumping listings: https://backpack.tf/donate'
                );
                this.enableAutoRelist();
            } else if (this.isAutoRelistEnabled && info.premium === 1) {
                log.warn('Disabling autobump! - Your account is premium, no need to forcefully bump listings');
                this.bot.handler.commands.useUpdateOptionsCommand(null, '!config miscSettings.autobump.enable=false');
            }
        });
    }

    private disableAutoRelist(setValue: boolean, type: 'temporary' | 'permanent') {
        clearTimeout(this.autoRelistTimeout);
        this.autoRelistEnabled = setValue;
        log.debug(type === 'temporary' ? 'Temporarily disabled autorelist' : 'Disabled autorelist');
    }

    private get getAccountInfo(): Promise<UserSteamID> {
        return new Promise((resolve, reject) => {
            const steamID64 = this.bot.manager.steamID.getSteamID64();

            const options = {
                url: 'https://backpack.tf/api/users/info/v1',
                method: 'GET',
                qs: {
                    key: this.bot.options.bptfAPIKey,
                    steamids: steamID64
                },
                gzip: true,
                json: true
            };

            void request(options, (err, reponse, body) => {
                if (err) {
                    return reject(err);
                }

                return resolve((body as BPTFGetUserInfo).users[steamID64]);
            });
        });
    }

    checkBySKU(sku: string, data?: Entry | null, generics = false, showLogs = false): void {
        if (!this.isCreateListing) {
            return;
        }

        if (showLogs) {
            log.debug(`Checking ${sku}...`);
        }

        let doneSomething = false;

        const match = data?.enabled === false ? null : this.bot.pricelist.getPrice(sku, true, generics);

        let hasBuyListing = false;
        let hasSellListing = false;

        const invManager = this.bot.inventoryManager;
        const inventory = invManager.getInventory;

        const amountCanBuy = invManager.amountCanTrade(sku, true, generics);
        const amountCanSell = invManager.amountCanTrade(sku, false, generics);

        const isFilterCantAfford = this.bot.options.pricelist.filterCantAfford.enable; // false by default

        this.bot.listingManager.findListings(sku).forEach(listing => {
            if (listing.intent === 1 && hasSellListing) {
                if (showLogs) {
                    log.debug('Already have a sell listing, remove the listing.');
                }
                doneSomething = true;
                listing.remove();
                return;
            }

            if (listing.intent === 0) {
                hasBuyListing = true;
            } else if (listing.intent === 1) {
                hasSellListing = true;
            }

            if (match === null || (match.intent !== 2 && match.intent !== listing.intent)) {
                if (showLogs) {
                    log.debug('We are not trading the item, remove the listing.');
                }
                doneSomething = true;
                listing.remove();
            } else if ((listing.intent === 0 && amountCanBuy <= 0) || (listing.intent === 1 && amountCanSell <= 0)) {
                if (showLogs) {
                    log.debug(`We are not ${listing.intent === 0 ? 'buying' : 'selling'} more, remove the listing.`);
                }
                doneSomething = true;
                listing.remove();
            } else if (
                match !== null &&
                listing.intent === 0 &&
                !invManager.isCanAffordToBuy(match.buy, invManager.getInventory) &&
                isFilterCantAfford
            ) {
                if (showLogs) {
                    log.debug(`we can't afford to buy, remove the listing.`);
                }
                doneSomething = true;
                listing.remove();
            } else {
                if (listing.intent === 0 && /;[p][0-9]+/.test(sku)) {
                    // do nothing
                } else {
                    const newDetails = this.getDetails(
                        listing.intent,
                        listing.intent === 0 ? amountCanBuy : amountCanSell,
                        match,
                        inventory.getItems[sku]?.filter(item => item.id === listing.id.replace('440_', ''))[0]
                    );

                    if (listing.details?.replace('[𝐀𝐮𝐭𝐨𝐤𝐞𝐲𝐬]', '') !== newDetails.replace('[𝐀𝐮𝐭𝐨𝐤𝐞𝐲𝐬]', '')) {
                        if (showLogs) {
                            log.debug(`Listing details don't match, updated listing`, {
                                sku: sku,
                                intent: listing.intent
                            });
                        }

                        doneSomething = true;

                        const currencies = match[listing.intent === 0 ? 'buy' : 'sell'];

                        listing.update({
                            time: match.time || dayjs().unix(),
                            currencies: currencies,
                            promoted: listing.intent === 0 ? 0 : match.promoted,
                            details: newDetails
                        });
                    }
                }
            }
        });

        const matchNew = data?.enabled === false ? null : this.bot.pricelist.getPrice(sku, true, generics);

        if (matchNew !== null && matchNew.enabled === true) {
            const assetids = inventory.findBySKU(sku, true);

            const canAffordToBuy = isFilterCantAfford
                ? invManager.isCanAffordToBuy(matchNew.buy, invManager.getInventory)
                : true;

            if (!hasBuyListing && amountCanBuy > 0 && canAffordToBuy && !/;[p][0-9]+/.test(sku)) {
                if (showLogs) {
                    log.debug(`We have no buy order and we can buy more items, create buy listing.`);
                }

                doneSomething = true;

                this.bot.listingManager.createListing({
                    time: matchNew.time || dayjs().unix(),
                    sku: sku,
                    intent: 0,
                    details: this.getDetails(0, amountCanBuy, matchNew),
                    currencies: matchNew.buy
                });
            }

            if (!hasSellListing && amountCanSell > 0) {
                if (showLogs) {
                    log.debug(`We have no sell order and we can sell items, create sell listing.`);
                }

                doneSomething = true;

                this.bot.listingManager.createListing({
                    time: matchNew.time || dayjs().unix(),
                    id: assetids[assetids.length - 1],
                    intent: 1,
                    promoted: matchNew.promoted,
                    details: this.getDetails(
                        1,
                        amountCanSell,
                        matchNew,
                        inventory.getItems[sku]?.filter(item => item.id === assetids[assetids.length - 1])[0]
                    ),
                    currencies: matchNew.sell
                });
            }
        }

        if (showLogs && !doneSomething) {
            log.debug('Done check, nothing changed');
        }
    }

    checkAll(): Promise<void> {
        return new Promise(resolve => {
            if (!this.isCreateListing) {
                return resolve();
            }

            log.debug('Checking all');

            const doneRemovingAll = (): void => {
                const next = callbackQueue.add('checkAllListings', () => {
                    resolve();
                });

                if (next === false) {
                    return;
                }

                this.checkingAllListings = true;

                const inventoryManager = this.bot.inventoryManager;
                const inventory = inventoryManager.getInventory;
                const currentPure = inventoryManager.getPureValue;

                const keyPrice = this.bot.pricelist.getKeyPrice;

<<<<<<< HEAD
                const pricelist = this.bot.pricelist.getPrices;
                let skus = Object.keys(pricelist);
                if (this.bot.options.pricelist.filterCantAfford.enable) {
                    skus = skus.filter(sku => {
                        const amountCanBuy = inventoryManager.amountCanTrade(sku, true);
                        const amountCanSell = inventoryManager.amountCanTrade(sku, false);

                        if (
                            (amountCanBuy > 0 &&
                                inventoryManager.isCanAffordToBuy(pricelist[sku].buy, inventoryManager.getInventory)) ||
                            amountCanSell > 0
=======
                const pricelist = this.bot.pricelist.getPrices
                    .filter(entry => {
                        if (!this.bot.options.pricelist.filterCantAfford.enable) {
                            // if this option is set to false, then always return true
                            return true;
                        }

                        // Filter pricelist to only items we can sell and we can afford to buy

                        const amountCanBuy = inventoryManager.amountCanTrade(entry.sku, true);

                        if (
                            (amountCanBuy > 0 &&
                                inventoryManager.isCanAffordToBuy(entry.buy, inventoryManager.getInventory)) ||
                            inventory.getAmount(entry.sku, false, true) > 0
>>>>>>> 8816d763
                        ) {
                            // if can amountCanBuy is more than 0 and isCanAffordToBuy is true OR amount of item is more than 0
                            // return this entry
                            return true;
                        }

                        // Else ignore
                        return false;
                    });
                }
                skus = skus
                    .sort((a, b) => {
                        return (
                            currentPure.keys -
                            (pricelist[b].buy.keys - pricelist[a].buy.keys) * keyPrice.toValue() +
                            (currentPure.metal - Currencies.toScrap(pricelist[b].buy.metal - pricelist[a].buy.metal))
                        );
                    })
                    .sort((a, b) => {
                        return inventory.findBySKU(b).length - inventory.findBySKU(a).length;
                    });

                log.debug('Checking listings for ' + pluralize('item', skus.length, true) + '...');

                void this.recursiveCheckPricelist(skus, pricelist).asCallback(() => {
                    log.debug('Done checking all');
                    // Done checking all listings
                    this.checkingAllListings = false;
                    next();
                });
            };

            if (!this.removingAllListings) {
                return doneRemovingAll();
            }

            callbackQueue.add('removeAllListings', () => {
                doneRemovingAll();
            });
        });
    }

    recursiveCheckPricelist(
        skus: string[],
        pricelist: PricesObject,
        withDelay = false,
        time?: number,
        showLogs = false
    ): Promise<void> {
        return new Promise(resolve => {
            let index = 0;

            const iteration = async (): Promise<void> => {
                if (skus.length <= index || this.cancelCheckingListings) {
                    this.cancelCheckingListings = false;
                    return resolve();
                }

                if (withDelay) {
                    this.checkBySKU(skus[index], pricelist[skus[index]], false, showLogs);
                    index++;
                    await sleepasync().Promise.sleep(time ? time : 200);
                    void iteration();
                } else {
                    setImmediate(() => {
                        this.checkBySKU(skus[index], pricelist[skus[index]]);
                        index++;
                        void iteration();
                    });
                }
            };

            void iteration();
        });
    }

    removeAll(): Promise<void> {
        return new Promise((resolve, reject) => {
            if (this.checkingAllListings) {
                this.cancelCheckingListings = true;
            }

            log.debug('Removing all listings');

            // Ensures that we don't to remove listings multiple times
            const next = callbackQueue.add('removeAllListings', err => {
                if (err) {
                    return reject(err);
                }

                return resolve(null);
            });

            if (next === false) {
                // Function was already called
                return;
            }

            void this.removeAllListings().asCallback(next);
        });
    }

    private removeAllListings(): Promise<void> {
        return new Promise((resolve, reject) => {
            this.removingAllListings = true;

            // Clear create queue
            this.bot.listingManager.actions.create = [];

            // Wait for backpack.tf to finish creating / removing listings
            void this.waitForListings().then(() => {
                if (this.bot.listingManager.listings.length === 0) {
                    log.debug('We have no listings');
                    this.removingAllListings = false;
                    return resolve();
                }

                log.debug('Removing all listings...');

                // Remove all current listings
                this.bot.listingManager.listings.forEach(listing => listing.remove());

                // Clear timeout
                clearTimeout(this.bot.listingManager._timeout);

                // Remove listings
                this.bot.listingManager._processActions(err => {
                    if (err) {
                        return reject(err);
                    }

                    // The request might fail, if it does we will try again
                    return resolve(this.removeAllListings());
                });
            });
        });
    }

    redoListings(): Promise<void> {
        return this.removeAll().then(() => {
            return this.checkAll();
        });
    }

    waitForListings(): Promise<void> {
        return new Promise((resolve, reject) => {
            let checks = 0;

            const check = (): void => {
                checks++;
                log.debug('Checking listings...');

                const prevCount = this.bot.listingManager.listings.length;
                this.bot.listingManager.getListings(err => {
                    if (err) {
                        return reject(err);
                    }

                    if (this.bot.listingManager.listings.length !== prevCount) {
                        log.debug(
                            `Count changed: ${this.bot.listingManager.listings.length} listed, ${prevCount} previously`
                        );

                        setTimeout(() => {
                            check();
                        }, exponentialBackoff(checks));
                    } else {
                        log.debug("Count didn't change");
                        return resolve();
                    }
                });
            };

            check();
        });
    }

    private getDetails(intent: 0 | 1, amountCanTrade: number, entry: Entry, item?: DictItem): string {
        const opt = this.bot.options;
        const buying = intent === 0;
        const key = buying ? 'buy' : 'sell';
        const keyPrice = this.bot.pricelist.getKeyPrice;

        let highValueString = '';

        if (intent === 1) {
            // if item undefined, then skip because it will make your bot crashed.
            if (item) {
                const toJoin: string[] = [];

                const optD = this.bot.options.details.highValue;
                const cT = optD.customText;
                const cTSpt = optD.customText.separator;
                const cTEnd = optD.customText.ender;

                const optR = this.bot.options.detailsExtra;
                const getPaints = this.bot.paints;
                const getStrangeParts = this.bot.strangeParts;

                const hv = item.hv;
                if (hv) {
                    Object.keys(hv).forEach(attachment => {
                        if (
                            hv[attachment] &&
                            (attachment === 's'
                                ? optD.showSpells
                                : attachment === 'sp'
                                ? optD.showStrangeParts
                                : attachment === 'ke'
                                ? optD.showKillstreaker
                                : attachment === 'ks'
                                ? optD.showSheen
                                : optD.showPainted && opt.normalize.painted.our)
                        ) {
                            if (attachment === 's') highValueString += `${cTSpt}${cT.spells} `;
                            else if (attachment === 'sp') highValueString += `${cTSpt}${cT.strangeParts} `;
                            else if (attachment === 'ke') highValueString += `${cTSpt}${cT.killstreaker} `;
                            else if (attachment === 'ks') highValueString += `${cTSpt}${cT.sheen} `;
                            else if (attachment === 'p') highValueString += `${cTSpt}${cT.painted} `;

                            for (const pSKU in hv[attachment]) {
                                if (!Object.prototype.hasOwnProperty.call(hv[attachment], pSKU)) {
                                    continue;
                                }

                                if (attachment === 'sp' && hv[attachment as Attachment][pSKU] === true) {
                                    const name = getAttachmentName(attachment, pSKU, getPaints, getStrangeParts);
                                    toJoin.push(
                                        `${name.replace(
                                            name,
                                            optR.strangeParts[name] ? optR.strangeParts[name] : name
                                        )}`
                                    );
                                } else {
                                    if (attachment !== 'sp') {
                                        const name = getAttachmentName(attachment, pSKU, getPaints, getStrangeParts);
                                        toJoin.push(
                                            `${name.replace(
                                                name,
                                                attachment === 's'
                                                    ? optR.spells[name]
                                                    : attachment === 'ke'
                                                    ? optR.killstreakers[name]
                                                    : attachment === 'ks'
                                                    ? optR.sheens[name]
                                                    : optR.painted[name as PaintedNames].stringNote
                                            )}`
                                        );
                                    }
                                }
                            }

                            if (toJoin.length > 0) {
                                highValueString += toJoin.join(' + ');
                            } else {
                                highValueString = highValueString.replace(
                                    attachment === 's'
                                        ? `${cTSpt}${cT.spells} `
                                        : attachment === 'sp'
                                        ? `${cTSpt}${cT.strangeParts} `
                                        : attachment === 'ke'
                                        ? `${cTSpt}${cT.killstreaker} `
                                        : attachment === 'ks'
                                        ? `${cTSpt}${cT.sheen} `
                                        : `${cTSpt}${cT.painted} `,
                                    ''
                                );
                            }
                            toJoin.length = 0;
                        }
                    });

                    highValueString += highValueString.length > 0 ? cTEnd : '';
                }
            }
        }

        const optDs = this.bot.options.details.uses;
        let details: string;

        const replaceDetails = (details: string, entry: Entry, key: 'buy' | 'sell') => {
            const inventory = this.bot.inventoryManager.getInventory;
            return details
                .replace(/%price%/g, entry[key].toString())
                .replace(/%name%/g, entry.name)
                .replace(/%max_stock%/g, entry.max === -1 ? '∞' : entry.max.toString())
                .replace(/%current_stock%/g, inventory.getAmount(entry.sku, false, true).toString())
                .replace(/%amount_trade%/g, amountCanTrade.toString());
        };

        const isCustomBuyNote = entry.note?.buy && intent === 0;
        const isCustomSellNote = entry.note?.sell && intent === 1;
        const isDueling = entry.sku === '241;6' && opt.miscSettings.checkUses.duel;
        const isNoiseMaker = noiseMakers.has(entry.sku) && opt.miscSettings.checkUses.noiseMaker;

        if (isCustomBuyNote || isCustomSellNote) {
            details = replaceDetails(intent === 0 ? entry.note.buy : entry.note.sell, entry, key);

            details = entry[key].toString().includes('key')
                ? details.replace(/%keyPrice%/g, 'Key rate: ' + keyPrice.toString() + '/key')
                : details.replace(/%keyPrice%/g, '');

            details = isDueling
                ? details.replace(/%uses%/g, optDs.duel ? optDs.duel : '(𝗢𝗡𝗟𝗬 𝗪𝗜𝗧𝗛 𝟱x 𝗨𝗦𝗘𝗦)')
                : isNoiseMaker
                ? details.replace(/%uses%/g, optDs.noiseMaker ? optDs.noiseMaker : '(𝗢𝗡𝗟𝗬 𝗪𝗜𝗧𝗛 𝟐𝟱x 𝗨𝗦𝗘𝗦)')
                : details.replace(/%uses%/g, '');
            //
        } else if (isDueling || isNoiseMaker) {
            details = replaceDetails(this.templates[key], entry, key).replace(
                /%uses%/g,
                isDueling
                    ? optDs.duel
                        ? optDs.duel
                        : '(𝗢𝗡𝗟𝗬 𝗪𝗜𝗧𝗛 𝟱x 𝗨𝗦𝗘𝗦)'
                    : optDs.noiseMaker
                    ? optDs.noiseMaker
                    : '(𝗢𝗡𝗟𝗬 𝗪𝗜𝗧𝗛 𝟐𝟱x 𝗨𝗦𝗘𝗦)'
            );

            details = entry[key].toString().includes('key')
                ? details.replace(/%keyPrice%/g, 'Key rate: ' + keyPrice.toString() + '/key')
                : details.replace(/%keyPrice%/g, '');
            //
        } else if (entry.name === 'Mann Co. Supply Crate Key' || !entry[key].toString().includes('key')) {
            // this part checks if the item Mann Co. Supply Crate Key or the buying/selling price involve keys.
            details = replaceDetails(this.templates[key], entry, key)
                .replace(/%keyPrice%/g, '')
                .replace(/%uses%/g, '');
            if (entry.name === 'Mann Co. Supply Crate Key' && this.bot.handler.autokeys.isEnabled) {
                details = '[𝐀𝐮𝐭𝐨𝐤𝐞𝐲𝐬] ' + details;
            }
            //
        } else {
            // else if nothing above, then just use template/in config and replace every parameters.
            details = replaceDetails(this.templates[key], entry, key)
                .replace(/%keyPrice%/g, 'Key rate: ' + keyPrice.toString() + '/key')
                .replace(/%uses%/g, '');
            //
        }

        return details + (highValueString.length > 0 ? ' ' + highValueString : '');
    }
}

type Attachment = 's' | 'sp' | 'ke' | 'ks' | 'p';

function getKeyByValue(object: { [key: string]: any }, value: any): string {
    return Object.keys(object).find(key => object[key] === value);
}

function getAttachmentName(attachment: string, pSKU: string, paints: Paints, parts: StrangeParts): string {
    if (attachment === 's') return getKeyByValue(spellsData, pSKU);
    else if (attachment === 'sp') return getKeyByValue(parts, pSKU);
    else if (attachment === 'ke') return getKeyByValue(killstreakersData, pSKU);
    else if (attachment === 'ks') return getKeyByValue(sheensData, pSKU);
    else if (attachment === 'p') return getKeyByValue(paints, pSKU);
}<|MERGE_RESOLUTION|>--- conflicted
+++ resolved
@@ -340,35 +340,15 @@
 
                 const keyPrice = this.bot.pricelist.getKeyPrice;
 
-<<<<<<< HEAD
                 const pricelist = this.bot.pricelist.getPrices;
                 let skus = Object.keys(pricelist);
                 if (this.bot.options.pricelist.filterCantAfford.enable) {
                     skus = skus.filter(sku => {
                         const amountCanBuy = inventoryManager.amountCanTrade(sku, true);
-                        const amountCanSell = inventoryManager.amountCanTrade(sku, false);
 
                         if (
-                            (amountCanBuy > 0 &&
-                                inventoryManager.isCanAffordToBuy(pricelist[sku].buy, inventoryManager.getInventory)) ||
-                            amountCanSell > 0
-=======
-                const pricelist = this.bot.pricelist.getPrices
-                    .filter(entry => {
-                        if (!this.bot.options.pricelist.filterCantAfford.enable) {
-                            // if this option is set to false, then always return true
-                            return true;
-                        }
-
-                        // Filter pricelist to only items we can sell and we can afford to buy
-
-                        const amountCanBuy = inventoryManager.amountCanTrade(entry.sku, true);
-
-                        if (
-                            (amountCanBuy > 0 &&
-                                inventoryManager.isCanAffordToBuy(entry.buy, inventoryManager.getInventory)) ||
-                            inventory.getAmount(entry.sku, false, true) > 0
->>>>>>> 8816d763
+                            (amountCanBuy > 0 && inventoryManager.isCanAffordToBuy(pricelist[sku].buy, inventory)) ||
+                            inventory.getAmount(sku, false, true) > 0
                         ) {
                             // if can amountCanBuy is more than 0 and isCanAffordToBuy is true OR amount of item is more than 0
                             // return this entry
