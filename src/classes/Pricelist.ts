--- conflicted
+++ resolved
@@ -882,34 +882,21 @@
                                 // else if optPartialUpdate.enable is false and/or the item is currently not in stock
                                 // and/or more than threshold, update everything
 
-<<<<<<< HEAD
-                                currPrice.buy = newBuy;
-                                currPrice.sell = newSell;
-                                currPrice.time = newestPrice.time;
-
-                                if (currPrice.isPartialPriced) {
-                                    currPrice.isPartialPriced = false; // reset to default
-                                    this.autoResetPartialPriceBulk.push(sku);
-=======
                                 if (
-                                    currPrice.group !== 'isPartialPriced' ||
-                                    (currPrice.group === 'isPartialPriced' && !isNotExceedThreshold)
+                                    !currPrice.isPartialPriced ||
+                                    (currPrice.isPartialPriced && !isNotExceedThreshold)
                                 ) {
                                     currPrice.buy = newBuy;
                                     currPrice.sell = newSell;
                                     currPrice.time = newestPrice.time;
 
-                                    if (currPrice.group === 'isPartialPriced') {
-                                        // reset group to "all"
-                                        // (temporary, will not reset group once https://github.com/TF2Autobot/tf2autobot/pull/520 is reviewed, approved, and merged)
-                                        currPrice.group = 'all';
+                                    if (currPrice.isPartialPriced) {
+                                        currPrice.isPartialPriced = false; // reset to default
+                                        this.autoResetPartialPriceBulk.push(sku);
                                     }
 
                                     pricesChanged = true;
->>>>>>> e0e175dc
                                 }
-
-                                pricesChanged = true;
                             }
                         }
 
@@ -1100,31 +1087,18 @@
                 // else if optPartialUpdate.enable is false and/or the item is currently not in stock
                 // and/or more than threshold, update everything
 
-<<<<<<< HEAD
-                match.buy = newPrices.buy;
-                match.sell = newPrices.sell;
-                match.time = data.time;
-
-                if (match.isPartialPriced) {
-                    match.isPartialPriced = false; // reset to default
-                    sendAlert('autoResetPartialPrice', this.bot);
-=======
-                if (match.group !== 'isPartialPriced' || (match.group === 'isPartialPriced' && !isNotExceedThreshold)) {
+                if (!match.isPartialPriced || (match.isPartialPriced && !isNotExceedThreshold)) {
                     match.buy = newPrices.buy;
                     match.sell = newPrices.sell;
                     match.time = data.time;
 
-                    if (match.group === 'isPartialPriced') {
-                        // reset group to "all"
-                        // (temporary, will not reset group once https://github.com/TF2Autobot/tf2autobot/pull/520 is reviewed, approved, and merged)
-                        match.group = 'all';
+                    if (match.isPartialPriced) {
+                        match.isPartialPriced = false; // reset to default
+                        sendAlert('autoResetPartialPrice', this.bot);
                     }
 
                     pricesChanged = true;
->>>>>>> e0e175dc
-                }
-
-                pricesChanged = true;
+                }
             }
 
             if (pricesChanged) {
