import { EventEmitter } from 'events';
import dayjs from 'dayjs';
import Currencies from 'tf2-currencies-2';
import SKU, { skuObject } from 'tf2-sku-2';
import SchemaManager from 'tf2-schema-2';
import { Currency } from '../types/TeamFortress2';
import Options from './Options';
import Bot from './Bot';
import log from '../lib/logger';
import validator from '../lib/validator';
import { sendWebHookPriceUpdateV1, sendAlert, sendFailedPriceUpdate } from '../lib/DiscordWebhook/export';
import SocketManager from './MyHandler/SocketManager';
import Pricer, { GetItemPriceResponse, Item } from './Pricer';

export enum PricelistChangedSource {
    Command = 'COMMAND',
    Autokeys = 'AUTOKEYS',
    Other = 'OTHER'
}

export interface EntryData {
    sku: string;
    enabled: boolean;
    autoprice: boolean;
    max: number;
    min: number;
    intent: 0 | 1 | 2; // 'buy', 'sell', 'bank'
    buy?: Currency | null;
    sell?: Currency | null;
    promoted?: 0 | 1;
    group?: string | null;
    note?: { buy: string | null; sell: string | null };
    time?: number | null;
}

export class Entry implements EntryData {
    sku: string;

    name: string;

    enabled: boolean;

    autoprice: boolean;

    max: number;

    min: number;

    intent: 0 | 1 | 2;

    buy: Currencies | null;

    sell: Currencies | null;

    promoted: 0 | 1;

    group: string | null;

    note: { buy: string | null; sell: string | null };

    time: number | null;

    private constructor(entry: EntryData, name: string) {
        this.sku = entry.sku;
        this.name = name;
        this.enabled = entry.enabled;
        this.autoprice = entry.autoprice;
        this.max = entry.max;
        this.min = entry.min;
        this.intent = entry.intent;

        if (entry.buy && entry.sell) {
            // Added both buy and sell
            this.buy = new Currencies(entry.buy);
            this.sell = new Currencies(entry.sell);

            this.time = this.autoprice ? entry.time : null;
        } else {
            // Price not set yet
            this.buy = null;
            this.sell = null;
            this.time = null;
        }

        if (entry.promoted) {
            this.promoted = entry.promoted;
        } else {
            this.promoted = 0;
        }

        if (entry.group) {
            this.group = entry.group;
        } else {
            this.group = 'all';
        }

        if (entry.note) {
            if (entry.note.buy?.includes('[𝐀𝐮𝐭𝐨𝐤𝐞𝐲𝐬]') || entry.note.sell?.includes('[𝐀𝐮𝐭𝐨𝐤𝐞𝐲𝐬]')) {
                // temporary upgrade v2 -> v3
                this.note = { buy: null, sell: null };
            } else {
                this.note = entry.note;
            }
        } else {
            this.note = { buy: null, sell: null };
        }
    }

    clone(): Entry {
        return new Entry(this.getJSON(), this.name);
    }

    static fromData(data: EntryData, schema: SchemaManager.Schema): Entry {
        return new Entry(data, schema.getName(SKU.fromString(data.sku), false));
    }

    hasPrice(): boolean {
        // TODO: Allow null buy / sell price depending on intent
        return this.buy !== null && this.sell !== null;
    }

    getJSON(): EntryData {
        return {
            sku: this.sku,
            enabled: this.enabled,
            autoprice: this.autoprice,
            max: this.max,
            min: this.min,
            intent: this.intent,
            buy: this.buy === null ? null : this.buy.toJSON(),
            sell: this.sell === null ? null : this.sell.toJSON(),
            promoted: this.promoted,
            group: this.group,
            note: this.note,
            time: this.time
        };
    }
}

export interface PricesObject {
    [id: string]: Entry;
}

export interface PricesDataObject {
    [id: string]: EntryData;
}

export default class Pricelist extends EventEmitter {
    private prices: PricesObject = {};

    get getLength(): number {
        return Object.keys(this.prices).length;
    }

    get getPrices(): PricesObject {
        return this.prices;
    }

    /**
     * Current global key rate (this changes if you manually price key).
     */
    private globalKeyPrices: KeyPrices;

    get getKeyPrices(): KeyPrices {
        return this.globalKeyPrices;
    }

    get getKeyPrice(): Currencies {
        return this.globalKeyPrices.sell;
    }

    /**
     * Current key rate before receiving new prices data, this
     * can be different with global key rate.
     * Will not update Global key rate if manually priced.
     */
    private currentKeyPrices: { buy: Currencies; sell: Currencies };

    public readonly maxAge: number;

    private readonly boundHandlePriceChange;

    private retryGetKeyPrices: NodeJS.Timeout;

    failedUpdateOldPrices: string[] = [];

    set resetFailedUpdateOldPrices(value: number) {
        this.failedUpdateOldPrices.length = value;
    }

    constructor(
        private readonly priceSource: Pricer,
        private readonly schema: SchemaManager.Schema,
        private readonly socketManager: SocketManager,
        private readonly options?: Options,
        private bot?: Bot
    ) {
        super();
        this.schema = schema;
        this.maxAge = this.options.pricelist.priceAge.maxInSeconds || 8 * 60 * 60;
        this.boundHandlePriceChange = this.handlePriceChange.bind(this);
    }

    get isUseCustomPricer(): boolean {
        return this.options.customPricerUrl !== '' && this.options.customPricerApiToken !== '';
    }

    init(): void {
        this.socketManager.on('price', this.boundHandlePriceChange);
    }

    hasPrice(sku: string, onlyEnabled = false): boolean {
        if (!this.prices[sku]) {
            return false;
        }

        return this.prices[sku].enabled || !onlyEnabled;
    }

    getPrice(sku: string, onlyEnabled = false, generics = false): Entry | null {
        if (this.hasPrice(sku, onlyEnabled)) {
            return this.prices[sku];
        }

        if (generics) {
            const gSku = generics ? sku.replace(/;u\d+/, '') : null;
            if (this.hasPrice(gSku, onlyEnabled)) {
                return this.prices[gSku];
            }
        }

        return null;
    }

    searchByName(search: string, enabledOnly = true): Entry | null {
        const sku = this.schema.getSkuFromName(search);

        if (this.hasPrice(sku, enabledOnly)) {
            return this.prices[sku];
        }

<<<<<<< HEAD
        return null;
=======
        // Found many that matched, return list of the names
        const matchedNames = match.map(entry => entry.name);
        return matchedNames;
>>>>>>> 2a944a27
    }

    private async validateEntry(entry: Entry, src: PricelistChangedSource): Promise<void> {
        const keyPrices = this.getKeyPrices;

        if (entry.autoprice && entry.group !== 'isPartialPriced') {
            // skip this part if autoprice is true or group is "isPartialPriced"
            try {
                const price = await this.priceSource.getPrice(entry.sku, 'bptf');

                const newPrices = {
                    buy: new Currencies(price.buy),
                    sell: new Currencies(price.sell)
                };

                if (entry.sku === '5021;6') {
                    clearTimeout(this.retryGetKeyPrices);

                    const canUseKeyPricesFromSource = Pricelist.verifyKeyPrices(newPrices);

                    if (!canUseKeyPricesFromSource) {
                        throw new Error(
                            'Broken key prices from source - Please make sure prices for Mann Co. Supply Crate Key (5021;6) are correct - ' +
                                'both buy and sell "keys" property must be 0 and value ("metal") must not 0'
                        );
                    }

                    this.globalKeyPrices = {
                        buy: newPrices.buy,
                        sell: newPrices.sell,
                        src: this.isUseCustomPricer ? 'customPricer' : 'ptf',
                        time: price.time
                    };

                    this.currentKeyPrices = newPrices;
                }

                entry.buy = newPrices.buy;
                entry.sell = newPrices.sell;
                entry.time = price.time;
                //
            } catch (err) {
                throw new Error(
                    `Unable to get current prices for ${entry.sku}: ${
                        (err as ErrorRequest).body && (err as ErrorRequest).body.message
                            ? (err as ErrorRequest).body.message
                            : (err as ErrorRequest).message
                    }`
                );
            }
        }

        if (!entry.hasPrice()) {
            throw new Error('Pricelist entry does not have a price');
        }

        if (entry.intent !== 0 || entry.sku === '5021;6') {
            if (entry.buy.toValue(keyPrices.buy.metal) >= entry.sell.toValue(keyPrices.sell.metal)) {
                throw new Error('Sell must be higher than buy');
            }
        }

        if (entry.sku === '5021;6' && !entry.autoprice && src === PricelistChangedSource.Command) {
            // update key rate if manually set the price
            this.globalKeyPrices = {
                buy: entry.buy,
                sell: entry.sell,
                src: 'manual',
                time: null
            };
        }
    }

    async getItemPrices(sku: string): Promise<ParsedPrice | null> {
        try {
            return await this.priceSource.getPrice(sku, 'bptf').then(response => new ParsedPrice(response));
        } catch (err) {
            log.debug(`getItemPrices failed ${JSON.stringify(err)}`);
            return null;
        }
    }

    async addPrice(
        entryData: EntryData,
        emitChange: boolean,
        src: PricelistChangedSource = PricelistChangedSource.Other
    ): Promise<Entry> {
        const errors = validator(entryData, 'pricelist-add');

        if (errors !== null) {
            return Promise.reject(new Error(errors.join(', ')));
        }
        if (this.hasPrice(entryData.sku, false)) {
            throw new Error('Item is already priced');
        }

        if (entryData.sku === '5021;6') {
            if (entryData.buy !== undefined) {
                if (entryData.buy.keys > 0) {
                    throw new Error("Don't price Mann Co. Supply Crate Key with keys property");
                }
            }

            if (entryData.sell !== undefined) {
                if (entryData.sell.keys > 0) {
                    throw new Error("Don't price Mann Co. Supply Crate Key with keys property");
                }
            }
        }

        const entry = Entry.fromData(entryData, this.schema);

        await this.validateEntry(entry, src);
        // Add new price
        this.prices[entry.sku] = entry;

        if (emitChange) {
            this.priceChanged(entry.sku, entry);
        }

        return entry;
    }

    async updatePrice(
        entryData: EntryData,
        emitChange: boolean,
        src: PricelistChangedSource = PricelistChangedSource.Other
    ): Promise<Entry> {
        const errors = validator(entryData, 'pricelist-add');

        if (errors !== null) {
            return Promise.reject(new Error(errors.join(', ')));
        }

        if (entryData.sku === '5021;6') {
            if (entryData.buy !== undefined) {
                if (entryData.buy.keys > 0) {
                    throw new Error("Don't price Mann Co. Supply Crate Key with keys property");
                }
            }

            if (entryData.sell !== undefined) {
                if (entryData.sell.keys > 0) {
                    throw new Error("Don't price Mann Co. Supply Crate Key with keys property");
                }
            }
        }

        const entry = Entry.fromData(entryData, this.schema);
        await this.validateEntry(entry, src);

        // Remove old price
        await this.removePrice(entry.sku, false);

        // Add new price
        this.prices[entry.sku] = entry;

        if (emitChange) {
            this.priceChanged(entry.sku, entry);
        }
        return entry;
    }

    setNewPricelist(newEntry: PricesObject): Promise<any> {
        return new Promise(resolve => {
            this.prices = newEntry;
            this.emit('pricelist', newEntry);

            return resolve();
        });
    }

    removeAll(): Promise<any> {
        return new Promise(resolve => {
            if (this.getLength !== 0) {
                this.prices = {};
                this.emit('pricelist', []);
            }

            return resolve();
        });
    }

    removePrice(sku: string, emitChange: boolean): Promise<Entry> {
        return new Promise((resolve, reject) => {
            if (!this.hasPrice(sku)) {
                return reject(new Error('Item is not priced'));
            }

            const entry = Object.assign({}, this.prices[sku]); //TODO: do we need to copy it ?
            delete this.prices[sku];

            if (emitChange) {
                this.priceChanged(sku, entry);
            }

            return resolve(entry);
        });
    }

<<<<<<< HEAD
    setPricelist(prices: PricesDataObject, bot: Bot): Promise<void> {
        let errors = validator(prices, 'prices-data-object');

        if (errors !== null) {
            throw new Error(errors.join(', '));
=======
    getIndex(sku: string, parsedSku?: SchemaManager.Item): number {
        sku = sku ? sku : SKU.fromObject(parsedSku);
        const findIndex = this.prices.findIndex(entry => entry.sku === sku);
        return findIndex;
    }

    /** returns index of sku's generic match otherwise returns -1 */
    getIndexWithGenerics(sku: string, parsedSku?: SchemaManager.Item): number {
        // Get name of item
        const pSku = parsedSku ? parsedSku : SKU.fromString(sku);
        if (pSku.quality === 5) {
            // try to find a generic price
            const name = this.schema.getName(pSku, false);

            const effectMatch = this.bot.effects.find(e => pSku.effect === e.id);
            if (effectMatch) {
                // this means the sku given had a matching effect so we are going from a specific to generic
                const replacedName = name.replace(effectMatch.name, 'Unusual');
                const index = this.prices.findIndex(entry => entry.name === replacedName);
                return index;
            } else {
                // this means the sku given was already generic so we just return the index of the generic
                return this.getIndex(null, pSku);
            }
        } else {
            return -1;
>>>>>>> 2a944a27
        }

        this.bot = bot;

        for (const sku in prices) {
            if (!Object.prototype.hasOwnProperty.call(prices, sku)) {
                continue;
            }

            this.prices[sku] = Entry.fromData(prices[sku], this.schema);
        }

        errors = validator(this.prices, 'pricelist');
        if (errors !== null) {
            throw new Error(errors.join(', '));
        }

        return this.setupPricelist();
    }

    private static verifyKeyPrices(prices: { buy: Currencies; sell: Currencies } | Entry): boolean {
        return prices.buy.keys === 0 && prices.sell.keys === 0 && prices.buy.metal > 0 && prices.sell.metal > 0;
    }

    setupPricelist(): Promise<void> {
        log.debug('Getting key prices...');
        const entryKey = this.getPrice('5021;6', false);

        return this.priceSource
            .getPrice('5021;6', 'bptf')
            .then(keyPrices => {
                log.debug('Got key price');

                const time = keyPrices.time;

                const newPrices = {
                    buy: new Currencies(keyPrices.buy),
                    sell: new Currencies(keyPrices.sell)
                };

                this.currentKeyPrices = newPrices;

                const canUseManuallyPriced = entryKey !== null ? Pricelist.verifyKeyPrices(entryKey) : false;

                if (entryKey !== null && !entryKey.autoprice && canUseManuallyPriced) {
                    // Here we just check the value for selling price for the Mann Co. Supply Crate Key must always more than 0
                    // If the owner set the selling price for like 1 ref or 0.11 ref, that's up to them
                    // I can easily buy an Australium for probably less than a key if they did that.
                    this.globalKeyPrices = {
                        buy: entryKey.buy,
                        sell: entryKey.sell,
                        src: 'manual',
                        time: entryKey.time
                    };
                    log.debug('Key rate is set based on current key prices in the pricelist.', this.globalKeyPrices);
                } else {
                    const canUseKeyPricesFromSource = Pricelist.verifyKeyPrices(newPrices);

                    if (!canUseKeyPricesFromSource) {
                        log.error(
                            `Broken key prices from source - Please make sure prices for Mann Co. Supply Crate Key (5021;6) are correct -` +
                                ` both buy and sell "keys" property must be 0 and value ("metal") must not 0. Using temporary key prices...`
                        );

                        this.useTemporaryKeyPrices(entryKey);
                    } else {
                        this.globalKeyPrices = {
                            buy: newPrices.buy,
                            sell: newPrices.sell,
                            src: this.isUseCustomPricer ? 'customPricer' : 'ptf',
                            time: time
                        };
                        log.debug(`Key rate is set based current key prices.`, this.globalKeyPrices);

                        if (entryKey !== null && entryKey.autoprice) {
                            // The price of a key in the pricelist can be different from keyPrices because the pricelist is not updated
                            entryKey.buy = newPrices.buy;
                            entryKey.sell = newPrices.sell;
                            entryKey.time = keyPrices.time;

                            if (Pricelist.verifyKeyPrices(entryKey) === false) {
                                log.warn(
                                    `Price for Mann Co. Supply Crate Key in your pricelist in not valid and has been reset to use current prices.`,
                                    this.globalKeyPrices
                                );
                            }
                        }
                    }
                }

                const old = this.getOld;
                if (Object.keys(old).length === 0) {
                    return;
                }

                return this.updateOldPrices(old);
            })
            .catch(err => {
                log.debug('❌ Unable to get key prices: ', err);

                this.useTemporaryKeyPrices(entryKey);

                return;
            });
    }

    private useTemporaryKeyPrices(entryKey: Entry): void {
        const canUseManuallyPriced = entryKey !== null ? Pricelist.verifyKeyPrices(entryKey) : false;

        if (canUseManuallyPriced) {
            log.debug('✅ Key entry exist, setting current and global key rate as is');
            this.currentKeyPrices = {
                buy: entryKey.buy,
                sell: entryKey.sell
            };
            this.globalKeyPrices = {
                buy: entryKey.buy,
                sell: entryKey.sell,
                src: entryKey.time !== null ? (this.isUseCustomPricer ? 'customPricer' : 'ptf') : 'manual',
                time: entryKey.time
            };
        } else {
            log.debug('⚠️ Key entry does not exist, setting random current and global key rate, retry in 15 minutes');
            const temporaryKeyPrices = {
                buy: new Currencies({
                    keys: 0,
                    metal: 50
                }),
                sell: new Currencies({
                    keys: 0,
                    metal: 60
                })
            };

            this.currentKeyPrices = temporaryKeyPrices;
            this.globalKeyPrices = {
                buy: temporaryKeyPrices.buy,
                sell: temporaryKeyPrices.sell,
                src: this.isUseCustomPricer ? 'customPricer' : 'ptf',
                time: 1614000000
            };

            this.retryGetKeyPrices = setTimeout(() => {
                void this.updateKeyPrices();
            }, 15 * 60 * 1000);
        }
    }

    private updateKeyPrices(): Promise<void> {
        const entryKey = this.getPrice('5021;6', false);
        clearTimeout(this.retryGetKeyPrices);

        return this.priceSource
            .getPrice('5021;6', 'bptf')
            .then(keyPrices => {
                log.debug('✅ Got current key prices, updating...');

                const updatedKeyPrices = {
                    buy: new Currencies(keyPrices.buy),
                    sell: new Currencies(keyPrices.sell)
                };

                const canUseKeyPricesFromSource = Pricelist.verifyKeyPrices(updatedKeyPrices);

                if (!canUseKeyPricesFromSource) {
                    log.debug('❌ Broken keyPrices, retrying in 15 minutes...');
                    this.retryGetKeyPrices = setTimeout(() => {
                        void this.updateKeyPrices();
                    }, 15 * 60 * 1000);

                    log.error(
                        'Broken key prices from source - Please make sure prices for Mann Co. Supply Crate Key (5021;6) are correct - ' +
                            'both buy and sell "keys" property must be 0 and value ("metal") must not 0'
                    );

                    return;
                }

                if (entryKey !== null && entryKey.autoprice) {
                    this.globalKeyPrices = {
                        buy: updatedKeyPrices.buy,
                        sell: updatedKeyPrices.sell,
                        src: this.isUseCustomPricer ? 'customPricer' : 'ptf',
                        time: keyPrices.time
                    };
                }
                this.currentKeyPrices = updatedKeyPrices;
            })
            .catch(err => {
                log.debug('⚠️ Still unable to get current key prices, retrying in 15 minutes: ', err);
                this.retryGetKeyPrices = setTimeout(() => {
                    void this.updateKeyPrices();
                }, 15 * 60 * 1000);
            });
    }

    private updateOldPrices(old: PricesObject): Promise<void> {
        log.debug('Getting pricelist...');

        return this.priceSource.getPricelist('bptf').then(pricelist => {
            log.debug('Got pricelist');

            const transformedPrices = Pricelist.transformPricesFromPricer(pricelist.items);

            let pricesChanged = false;

            const inventory = this.bot.inventoryManager.getInventory;

            // Go through our pricelist
            const opt = this.options.pricelist.partialPriceUpdate;
            const excludedSKU = ['5021;6'].concat(opt.excludeSKU);
            const keyPrice = this.getKeyPrice.metal;

            for (const sku in old) {
                if (!Object.prototype.hasOwnProperty.call(old, sku)) {
                    continue;
                }

                const currPrice = old[sku];
                if (currPrice.autoprice !== true) {
                    continue;
                }

                const isInStock = inventory.getAmount(sku, true) > 0;

                if (transformedPrices[sku]) {
                    const newestPrice = transformedPrices[sku];
                    // Found matching items
                    if (currPrice.time >= newestPrice.time) continue;

                    //TODO: CONTINUE / FINISH

                    // We received a newer price, update our price
                    const newBuy = new Currencies(newestPrice.buy);
                    const newSell = new Currencies(newestPrice.sell);

                    const newBuyValue = newBuy.toValue(keyPrice);
                    const newSellValue = newSell.toValue(keyPrice);

                    // TODO: Use last bought prices instead of current buying prices
                    const currBuyingValue = currPrice.buy.toValue(keyPrice);
                    const currSellingValue = currPrice.sell.toValue(keyPrice);

                    const isNotExceedThreshold = newestPrice.time - currPrice.time < opt.thresholdInSeconds;
                    const isNotExcluded = !excludedSKU.includes(sku);

                    if (opt.enable && isInStock && isNotExceedThreshold && isNotExcluded) {
                        // if optPartialUpdate.enable is true and the item is currently in stock
                        // and difference between latest time and time recorded in pricelist is less than threshold

                        const isNegativeDiff = newSellValue - currBuyingValue <= 0;

                        if (isNegativeDiff || currPrice.group === 'isPartialPriced') {
                            // Only trigger this if difference of new selling price and current buying price is negative
                            // Or item group is "isPartialPriced".

                            if (newBuyValue < currSellingValue) {
                                // if new buying price is less than current selling price
                                // update only the buying price.
                                currPrice.buy = newBuy;

                                if (newSellValue > currSellingValue) {
                                    // If new selling price is more than old, then update selling price too
                                    currPrice.sell = newSell;
                                }

<<<<<<< HEAD
                                // no need to update time here

                                currPrice.group = 'isPartialPriced';
                                pricesChanged = true;
                            } else if (newSellValue > currSellingValue) {
                                // If new selling price is more than old, then update selling price too
                                currPrice.sell = newSell;

                                pricesChanged = true;
                            }
                        } else {
                            // else, just update as usual now (except if group is "isPartialPriced").
                            if (currPrice.group !== 'isPartialPriced') {
                                currPrice.buy = newBuy;
                                currPrice.sell = newSell;
                                currPrice.time = newestPrice.time;

                                pricesChanged = true;
=======
                                if (
                                    currPrice.group !== 'isPartialPriced' ||
                                    (currPrice.group === 'isPartialPriced' && !(isNotExceedThreshold || isInStock))
                                ) {
                                    currPrice.buy = newBuy;
                                    currPrice.sell = newSell;
                                    currPrice.time = newestPrice.time;

                                    if (currPrice.group === 'isPartialPriced') {
                                        // reset group to "all"
                                        // (temporary, will not reset group once https://github.com/TF2Autobot/tf2autobot/pull/520 is reviewed, approved, and merged)
                                        currPrice.group = 'all';
                                    }

                                    pricesChanged = true;
                                }
>>>>>>> 2a944a27
                            }
                        }
                    } else {
                        // else if optPartialUpdate.enable is false and/or the item is currently not in stock
                        // and/or more than threshold, update everything

                        //TODO: what about items in this group ? do they ever get priced if partialPriceUpate is disabled ?
                        if (currPrice.group !== 'isPartialPriced') {
                            // Only update if group is not "isPartialPriced"

                            currPrice.buy = newBuy;
                            currPrice.sell = newSell;
                            currPrice.time = newestPrice.time;

                            pricesChanged = true;
                        }
                    }
                }
            }

            if (pricesChanged) {
                this.emit('pricelist', this.prices);
            }
        });
    }

    private handlePriceChange(data: GetItemPriceResponse): void {
        if (data.source !== 'bptf') {
            return;
        }

        const match = this.getPrice(data.sku);
        const opt = this.options;
        const dw = opt.discordWebhook.priceUpdate;
        const isDwEnabled = dw.enable && dw.url !== '';

        let newPrices: BuyAndSell;

        try {
            newPrices = {
                buy: new Currencies(data.buy),
                sell: new Currencies(data.sell)
            };
        } catch (err) {
            log.error(`Fail to update ${data.sku}`, {
                error: err as Error,
                rawData: data
            });

            if (isDwEnabled && dw.showFailedToUpdate) {
                sendFailedPriceUpdate(data, err, this.isUseCustomPricer, this.options);
            }

            return;
        }

        if (data.sku === '5021;6' && this.globalKeyPrices !== undefined) {
            /**New received prices data.*/

            const canUseKeyPricesFromSource = Pricelist.verifyKeyPrices(newPrices);

            if (!canUseKeyPricesFromSource) {
                log.error(
                    'Broken key prices from source - Please make sure prices for Mann Co. Supply Crate Key (5021;6) are correct - ' +
                        'both buy and sell "keys" property must be 0 and value ("metal") must not 0'
                );

                return;
            }

            const currGlobal = this.globalKeyPrices;
            const currPrices = this.currentKeyPrices;
            const optAutokeys = opt.autokeys;

            const isEnableScrapAdjustmentWithAutoprice =
                optAutokeys.enable &&
                optAutokeys.scrapAdjustment.enable &&
                currGlobal.buy === currPrices.buy &&
                currGlobal.sell === currPrices.sell;

            if (match === null || match.autoprice || isEnableScrapAdjustmentWithAutoprice) {
                // Only update global key rate if key is not in pricelist
                // OR if exist, it's autoprice enabled (true)
                // OR if Autokeys and Scrap Adjustment enabled, then check whether
                // current global key rate are the same as current prices.tf key rate.
                // if same, means autopriced and need to update to the latest price
                // (and autokeys/scrap adjustment will update key prices after new trade).
                // else entirely, key was manually priced and ignore updating global key rate.
                this.globalKeyPrices = {
                    buy: newPrices.buy,
                    sell: newPrices.sell,
                    src: this.isUseCustomPricer ? 'customPricer' : 'ptf',
                    time: data.time
                };
            }

            // currentKeyPrices will still need to be updated.
            this.currentKeyPrices = newPrices;
        }

        if (match !== null && match.autoprice) {
            const oldPrice = {
                buy: new Currencies(match.buy),
                sell: new Currencies(match.sell)
            };

            let pricesChanged = false;

            const optPartialUpdate = opt.pricelist.partialPriceUpdate;
            const isInStock = this.bot.inventoryManager.getInventory.getAmount(match.sku, true) > 0;
            const isNotExceedThreshold = data.time - match.time < optPartialUpdate.thresholdInSeconds;
            const isNotExcluded = !['5021;6'].concat(optPartialUpdate.excludeSKU).includes(match.sku);

            if (
                optPartialUpdate.enable &&
                isInStock &&
                isNotExceedThreshold &&
                this.globalKeyPrices !== undefined &&
                isNotExcluded
            ) {
                // if optPartialUpdate.enable is true and the item is currently in stock
                // and difference between latest time and time recorded in pricelist is less than threshold

                const keyPrice = this.getKeyPrice.metal;

                const newBuyValue = newPrices.buy.toValue(keyPrice);
                const newSellValue = newPrices.sell.toValue(keyPrice);

                // TODO: Use last bought prices instead of current buying prices
                const currBuyingValue = match.buy.toValue(keyPrice);
                const currSellingValue = match.sell.toValue(keyPrice);

                const isNegativeDiff = newSellValue - currBuyingValue <= 0;

                if (isNegativeDiff || match.group === 'isPartialPriced') {
                    // Only trigger this if difference of new selling price and current buying price is negative or zero
                    // Or item group is "isPartialPriced".

                    let isUpdate = false;

                    if (newBuyValue < currSellingValue) {
                        // if new buying price is less than current selling price
                        // update only the buying price.
                        match.buy = newPrices.buy;

                        if (newSellValue > currSellingValue) {
                            // If new selling price is more than old, then update selling price too
                            match.sell = newPrices.sell;
                        }

                        isUpdate = true;

                        // no need to update time here
                    } else if (newSellValue > currSellingValue) {
                        // If new selling price is more than old, then update selling price too
                        match.sell = newPrices.sell;
                        isUpdate = true;
                    }

                    if (isUpdate) {
                        match.group = 'isPartialPriced';
                        pricesChanged = true;

                        const dwAlert = opt.discordWebhook.sendAlert;
                        const isAlertEnabledDW = dwAlert.enable && dwAlert.url !== '';

                        const msg =
                            `${
                                isAlertEnabledDW
                                    ? `[${match.name}](https://www.prices.tf/items/${match.sku})`
                                    : match.name
                            } (${match.sku}):\n▸ ` +
                            [
                                `old: ${oldPrice.buy.toString()}/${oldPrice.sell.toString()}`,
                                `current: ${match.buy.toString()}/${match.sell.toString()}`,
                                `pricestf: ${newPrices.buy.toString()}/${newPrices.sell.toString()}`
                            ].join('\n▸ ');

                        if (opt.sendAlert.partialPrice.onUpdate) {
                            if (isAlertEnabledDW) {
                                sendAlert('isPartialPriced', this.bot, msg);
                            } else {
                                this.bot.messageAdmins('Partial price update\n\n' + msg, []);
                            }
                        }
                    }
                } else {
                    // else, just update as usual now (except if group is "isPartialPriced").
                    if (match.group !== 'isPartialPriced') {
                        match.buy = newPrices.buy;
                        match.sell = newPrices.sell;
                        match.time = data.time;

                        pricesChanged = true;
                    }
                }
            } else {
                // else if optPartialUpdate.enable is false and/or the item is currently not in stock
                // and/or more than threshold, update everything

                if (
                    match.group !== 'isPartialPriced' ||
                    (match.group === 'isPartialPriced' && !(isNotExceedThreshold || isInStock))
                ) {
                    match.buy = newPrices.buy;
                    match.sell = newPrices.sell;
                    match.time = data.time;

                    if (match.group === 'isPartialPriced') {
                        // reset group to "all"
                        // (temporary, will not reset group once https://github.com/TF2Autobot/tf2autobot/pull/520 is reviewed, approved, and merged)
                        match.group = 'all';
                    }

                    pricesChanged = true;
                }
            }

            if (pricesChanged) {
                this.priceChanged(match.sku, match);

                if (isDwEnabled && this.globalKeyPrices !== undefined) {
                    const currentStock = this.bot.inventoryManager.getInventory.getAmount(match.sku, true);
                    const showOnlyInStock = dw.showOnlyInStock ? currentStock > 0 : true;

                    if (showOnlyInStock) {
                        const tz = opt.timezone;
                        const format = opt.customTimeFormat;

                        const time = dayjs()
                            .tz(tz ? tz : 'UTC')
                            .format(format ? format : 'MMMM Do YYYY, HH:mm:ss ZZ');

                        sendWebHookPriceUpdateV1(
                            data.sku,
                            data.name,
                            match,
                            time,
                            this.schema,
                            opt,
                            currentStock,
                            oldPrice,
                            this.getKeyPrice.metal,
                            this.isUseCustomPricer
                        );
                    }
                }
            }
        }
    }

    private priceChanged(sku: string, entry: Entry): void {
        this.emit('price', sku, entry);
        this.emit('pricelist', this.prices);
    }

    private get getOld(): PricesObject {
        if (this.maxAge <= 0) {
            return this.prices;
        }
<<<<<<< HEAD
=======
        const now = dayjs().unix();

        const filtered = this.prices.filter(entry => entry.time + this.maxAge <= now);
        return filtered;
    }

    static groupPrices(prices: Item[]): Group {
        const sorted: Group = {};
>>>>>>> 2a944a27

        const now = dayjs().unix();
        const prices = Object.assign({}, this.prices); //TODO: better way to copy ?

        for (const sku in prices) {
            if (!Object.prototype.hasOwnProperty.call(prices, sku)) {
                continue;
            }

            if (this.prices[sku].time + this.maxAge > now) {
                delete prices[sku];
            }
        }

        return prices;
    }

    static transformPricesFromPricer(prices: Item[]): { [p: string]: Item } {
        return prices.reduce((obj, i) => {
            obj[i.sku] = i;
            return obj;
        }, {});
    }
}

export interface KeyPrices {
    buy: Currencies;
    sell: Currencies;
    src: string;
    time: number;
}

interface BuyAndSell {
    buy: Currencies;
    sell: Currencies;
}

export class ParsedPrice {
    sku?: string;

    name?: string;

    currency?: string;

    source?: string;

    time?: number;

    buy?: Currencies;

    sell?: Currencies;

    constructor(priceResponse: GetItemPriceResponse) {
        this.sku = priceResponse.sku;
        this.name = priceResponse.name;
        this.currency = priceResponse.currency;
        this.source = priceResponse.source;
        this.time = priceResponse.time;
        this.buy = new Currencies(priceResponse.buy);
        this.sell = new Currencies(priceResponse.sell);
    }
}

interface Group {
    [quality: string]: { [killstreak: string]: Item[] };
}

interface ErrorRequest {
    body?: ErrorBody;
    message?: string;
}

interface ErrorBody {
    message: string;
}<|MERGE_RESOLUTION|>--- conflicted
+++ resolved
@@ -22,8 +22,8 @@
     sku: string;
     enabled: boolean;
     autoprice: boolean;
+    min: number;
     max: number;
-    min: number;
     intent: 0 | 1 | 2; // 'buy', 'sell', 'bank'
     buy?: Currency | null;
     sell?: Currency | null;
@@ -42,9 +42,9 @@
 
     autoprice: boolean;
 
+    min: number;
+
     max: number;
-
-    min: number;
 
     intent: 0 | 1 | 2;
 
@@ -65,8 +65,8 @@
         this.name = name;
         this.enabled = entry.enabled;
         this.autoprice = entry.autoprice;
+        this.min = entry.min;
         this.max = entry.max;
-        this.min = entry.min;
         this.intent = entry.intent;
 
         if (entry.buy && entry.sell) {
@@ -124,8 +124,8 @@
             sku: this.sku,
             enabled: this.enabled,
             autoprice: this.autoprice,
+            min: this.min,
             max: this.max,
-            min: this.min,
             intent: this.intent,
             buy: this.buy === null ? null : this.buy.toJSON(),
             sell: this.sell === null ? null : this.sell.toJSON(),
@@ -239,13 +239,7 @@
             return this.prices[sku];
         }
 
-<<<<<<< HEAD
         return null;
-=======
-        // Found many that matched, return list of the names
-        const matchedNames = match.map(entry => entry.name);
-        return matchedNames;
->>>>>>> 2a944a27
     }
 
     private async validateEntry(entry: Entry, src: PricelistChangedSource): Promise<void> {
@@ -446,40 +440,11 @@
         });
     }
 
-<<<<<<< HEAD
     setPricelist(prices: PricesDataObject, bot: Bot): Promise<void> {
         let errors = validator(prices, 'prices-data-object');
 
         if (errors !== null) {
             throw new Error(errors.join(', '));
-=======
-    getIndex(sku: string, parsedSku?: SchemaManager.Item): number {
-        sku = sku ? sku : SKU.fromObject(parsedSku);
-        const findIndex = this.prices.findIndex(entry => entry.sku === sku);
-        return findIndex;
-    }
-
-    /** returns index of sku's generic match otherwise returns -1 */
-    getIndexWithGenerics(sku: string, parsedSku?: SchemaManager.Item): number {
-        // Get name of item
-        const pSku = parsedSku ? parsedSku : SKU.fromString(sku);
-        if (pSku.quality === 5) {
-            // try to find a generic price
-            const name = this.schema.getName(pSku, false);
-
-            const effectMatch = this.bot.effects.find(e => pSku.effect === e.id);
-            if (effectMatch) {
-                // this means the sku given had a matching effect so we are going from a specific to generic
-                const replacedName = name.replace(effectMatch.name, 'Unusual');
-                const index = this.prices.findIndex(entry => entry.name === replacedName);
-                return index;
-            } else {
-                // this means the sku given was already generic so we just return the index of the generic
-                return this.getIndex(null, pSku);
-            }
-        } else {
-            return -1;
->>>>>>> 2a944a27
         }
 
         this.bot = bot;
@@ -746,7 +711,6 @@
                                     currPrice.sell = newSell;
                                 }
 
-<<<<<<< HEAD
                                 // no need to update time here
 
                                 currPrice.group = 'isPartialPriced';
@@ -765,37 +729,25 @@
                                 currPrice.time = newestPrice.time;
 
                                 pricesChanged = true;
-=======
-                                if (
-                                    currPrice.group !== 'isPartialPriced' ||
-                                    (currPrice.group === 'isPartialPriced' && !(isNotExceedThreshold || isInStock))
-                                ) {
-                                    currPrice.buy = newBuy;
-                                    currPrice.sell = newSell;
-                                    currPrice.time = newestPrice.time;
-
-                                    if (currPrice.group === 'isPartialPriced') {
-                                        // reset group to "all"
-                                        // (temporary, will not reset group once https://github.com/TF2Autobot/tf2autobot/pull/520 is reviewed, approved, and merged)
-                                        currPrice.group = 'all';
-                                    }
-
-                                    pricesChanged = true;
-                                }
->>>>>>> 2a944a27
                             }
                         }
                     } else {
                         // else if optPartialUpdate.enable is false and/or the item is currently not in stock
                         // and/or more than threshold, update everything
 
-                        //TODO: what about items in this group ? do they ever get priced if partialPriceUpate is disabled ?
-                        if (currPrice.group !== 'isPartialPriced') {
-                            // Only update if group is not "isPartialPriced"
-
+                        if (
+                            currPrice.group !== 'isPartialPriced' ||
+                            (currPrice.group === 'isPartialPriced' && !(isNotExceedThreshold || isInStock))
+                        ) {
                             currPrice.buy = newBuy;
                             currPrice.sell = newSell;
                             currPrice.time = newestPrice.time;
+
+                            if (currPrice.group === 'isPartialPriced') {
+                                // reset group to "all"
+                                // (temporary, will not reset group once https://github.com/TF2Autobot/tf2autobot/pull/520 is reviewed, approved, and merged)
+                                currPrice.group = 'all';
+                            }
 
                             pricesChanged = true;
                         }
@@ -1043,17 +995,6 @@
         if (this.maxAge <= 0) {
             return this.prices;
         }
-<<<<<<< HEAD
-=======
-        const now = dayjs().unix();
-
-        const filtered = this.prices.filter(entry => entry.time + this.maxAge <= now);
-        return filtered;
-    }
-
-    static groupPrices(prices: Item[]): Group {
-        const sorted: Group = {};
->>>>>>> 2a944a27
 
         const now = dayjs().unix();
         const prices = Object.assign({}, this.prices); //TODO: better way to copy ?
