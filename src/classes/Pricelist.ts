--- conflicted
+++ resolved
@@ -688,21 +688,11 @@
             const inventory = this.bot.inventoryManager.getInventory;
 
             // Go through our pricelist
-<<<<<<< HEAD
-            for (let i = 0; i < old.length; i++) {
+            const oldCount = old.length;
+
+            for (let i = 0; i < oldCount; i++) {
                 const currPrice = old[i];
                 if (currPrice.autoprice !== true) {
-                    continue;
-                }
-
-                if (/;[p][0-9]+/.test(currPrice.sku)) {
-=======
-            const oldCount = old.length;
-
-            for (let i = 0; i < oldCount; i++) {
-                // const currPrice = old[i];
-                if (old[i].autoprice !== true) {
->>>>>>> af221a48
                     continue;
                 }
 
