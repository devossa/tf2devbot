--- conflicted
+++ resolved
@@ -43,16 +43,9 @@
         const matchGeneric = !match && generics ? this.pricelist.getPrice(sku, true, true) : null;
         match = matchGeneric || match;
         // Amount in inventory should only use generic amount if there is a generic sku
-<<<<<<< HEAD
         const amount = matchGeneric
             ? this.inventory.getAmountOfGenerics(sku, true)
-            : this.inventory.getAmount(sku, true);
-=======
-        const amount =
-            genericCheck && match && genericIndex !== -1
-                ? this.inventory.getAmountOfGenerics(SKU.fromObject(gSku), true)
-                : this.inventory.getAmount(sku, true, true);
->>>>>>> 708125e2
+            : this.inventory.getAmount(sku, true, true);
 
         if (match === null) {
             // No price for item
