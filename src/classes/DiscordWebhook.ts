import Bot from './Bot';

import { XMLHttpRequest } from 'xmlhttprequest-ts';
import TradeOfferManager, { TradeOffer } from 'steam-tradeoffer-manager';
import log from '../lib/logger';
import Currencies from 'tf2-currencies';
import { parseJSON } from '../lib/helpers';
import MyHandler from './MyHandler';
import pluralize from 'pluralize';

export = class DiscordWebhookClass {
    private readonly bot: Bot;

    private enableMentionOwner = false;

    private skuToMention: string[] = [];

    private ownerID: string;

    private botName: string;

    private botAvatarURL: string;

    private botEmbedColor: string;

    tradeSummaryLinks: string[];

    constructor(bot: Bot) {
        this.bot = bot;

        if (process.env.DISCORD_WEBHOOK_TRADE_SUMMARY_MENTION_OWNER === 'true') {
            this.enableMentionOwner = true;
        }

        const ownerID = process.env.DISCORD_OWNER_ID;
        this.ownerID = ownerID;

        const botName = process.env.DISCORD_WEBHOOK_USERNAME;
        this.botName = botName;

        const botAvatarURL = process.env.DISCORD_WEBHOOK_AVATAR_URL;
        this.botAvatarURL = botAvatarURL;

        const botEmbedColor = process.env.DISCORD_WEBHOOK_EMBED_COLOR_IN_DECIMAL_INDEX;
        this.botEmbedColor = botEmbedColor;

        let links = parseJSON(process.env.DISCORD_WEBHOOK_TRADE_SUMMARY_URL);
        if (links !== null && Array.isArray(links)) {
            links.forEach(function(sku: string) {
                if (sku === '' || !sku) {
                    links = [];
                }
            });
            this.tradeSummaryLinks = links;
        } else {
            log.warn('You did not set Discord Webhook URL as an array, resetting to an empty array.');
            this.tradeSummaryLinks = [];
        }

        let skuFromEnv = parseJSON(process.env.DISCORD_WEBHOOK_TRADE_SUMMARY_MENTION_OWNER_ONLY_ITEMS_SKU);
        if (skuFromEnv !== null && Array.isArray(skuFromEnv)) {
            skuFromEnv.forEach(function(sku: string) {
                if (sku === '' || !sku) {
                    skuFromEnv = ['Not set'];
                }
            });
            this.skuToMention = skuFromEnv;
        } else {
            log.warn('You did not set items SKU to mention as an array, mention on specific items disabled.');
            this.skuToMention = ['Not set'];
        }
    }

<<<<<<< HEAD
    sendLowPureAlert(msg: string, time: string): void {
        /*eslint-disable */
        const pureAlert = JSON.stringify({
            username: this.botName,
            avatar_url: this.botAvatarURL,
            content: `[Something Wrong alert]: "${msg}" - ${time}`
        });
        /*eslint-enable */

        const request = new XMLHttpRequest();
        request.open('POST', process.env.DISCORD_WEBHOOK_SOMETHING_WRONG_ALERT_URL);
        request.setRequestHeader('Content-type', 'application/json');
        request.send(pureAlert);
    }
=======
    sendAlert(type: string, msg?: string, position?: number, err?: any, items?: string[]): void {
        const time = (this.bot.handler as MyHandler).timeWithEmoji();

        const content = type === 'highValue' ? `<@!${this.ownerID}>` : '';

        const title =
            type === 'lowPure'
                ? 'Low Pure Alert'
                : type === 'queue'
                ? 'Queue Alert'
                : type === 'failedPM2'
                ? 'Automatic restart failed - no PM2'
                : type === 'failedError'
                ? 'Automatic restart failed - Error'
                : `High Valued Items`;

        const description =
            type === 'lowPure'
                ? msg
                : type === 'queue'
                ? `[Queue alert] Current position: ${position}, automatic restart initialized...`
                : type === 'failedPM2'
                ? `❌ Automatic restart on queue problem failed because are not running the bot with PM2! See the documentation: https://github.com/idinium96/tf2autobot/wiki/e.-Running-with-PM2 - ${time}`
                : type === 'failedError'
                ? `❌ An error occurred while trying to restart: ${err.message}`
                : `Someone is trying to take your ${items.join(', ')} (not in your pricelist).`;

        const color = type === 'lowPure' ? '16776960' : type === 'highValue' ? '8323327' : '16711680';
        //                                   yellow                             purple         red
>>>>>>> 3c944a5a

        /*eslint-disable */
        const webhook = JSON.stringify({
            username: this.botName,
            avatar_url: this.botAvatarURL,
            content: content,
            embeds: [
                {
                    footer: {
                        text: time
                    },
                    title: title,
                    description: description,
                    color: color
                }
            ]
        });
        /*eslint-enable */

        const request = new XMLHttpRequest();
        request.open('POST', process.env.DISCORD_WEBHOOK_SOMETHING_WRONG_ALERT_URL);
        request.setRequestHeader('Content-type', 'application/json');
        request.send(webhook);
    }

    sendPartnerMessage(
        steamID: string,
        msg: string,
        theirName: string,
        theirAvatar: string,
        steamProfile: string,
        backpackTF: string,
        steamREP: string,
        time: string
    ): void {
        /*eslint-disable */
        const discordPartnerMsg = JSON.stringify({
            username: this.botName,
            avatar_url: this.botAvatarURL,
            content: `${steamID}`,
            embeds: [
                {
                    author: {
                        name: theirName,
                        url: steamProfile,
                        icon_url: theirAvatar
                    },
                    footer: {
                        text: `Partner SteamID: ${steamID} • ${time}`
                    },
                    title: '',
                    description: `💬 ${msg}\n\n${quickLinks(theirName, { steamProfile, backpackTF, steamREP })}`,
                    color: this.botEmbedColor
                }
            ]
        });
        /*eslint-enable */

        const request = new XMLHttpRequest();
        request.open('POST', process.env.DISCORD_WEBHOOK_MESSAGE_FROM_PARTNER_URL);
        request.setRequestHeader('Content-type', 'application/json');
        request.send(discordPartnerMsg);
    }

    sendOfferReview(
        offer: TradeOffer,
        reasons: string,
        time: string,
        keyPrice: { buy: Currencies; sell: Currencies },
        value: { diff: number; diffRef: number; diffKey: string },
        links: { steamProfile: string; backpackTF: string; steamREP: string },
        items: {
            invalid: string[];
            overstock: string[];
            understock: string[];
            duped: string[];
            dupedFailed: string[];
            highValue: string[];
        }
    ): void {
        let noMentionOnInvalidValue = false;
        if (process.env.DISCORD_WEBHOOK_REVIEW_OFFER_DISABLE_MENTION_INVALID_VALUE !== 'false') {
            if (
                reasons.includes('🟥_INVALID_VALUE') &&
                !(
                    reasons.includes('🟩_UNDERSTOCKED') ||
                    reasons.includes('🟨_INVALID_ITEMS') ||
                    reasons.includes('🟦_OVERSTOCKED') ||
                    reasons.includes('🟫_DUPED_ITEMS') ||
                    reasons.includes('🟪_DUPE_CHECK_FAILED')
                )
            ) {
                noMentionOnInvalidValue = true;
            } else {
                noMentionOnInvalidValue = false;
            }
        }
        const mentionOwner = noMentionOnInvalidValue ? `${offer.id}` : `${offer.id}`;
        const botName = this.botName;
        const botAvatarURL = this.botAvatarURL;
        const botEmbedColor = this.botEmbedColor;

        const pureStock = (this.bot.handler as MyHandler).pureStock();

        const message = replaceSpecialChar(offer.message);

        const itemsName = {
            invalid: items.invalid.map(name => replaceItemName(name)),
            overstock: items.overstock.map(name => replaceItemName(name)),
            understock: items.understock.map(name => replaceItemName(name)),
            duped: items.duped.map(name => replaceItemName(name)),
            dupedFailed: items.dupedFailed.map(name => replaceItemName(name)),
            highValue: items.highValue.map(name => replaceItemName(name))
        };

        const isShowQuickLinks = process.env.DISCORD_WEBHOOK_REVIEW_OFFER_SHOW_QUICK_LINKS !== 'false';
        const isShowKeyRate = process.env.DISCORD_WEBHOOK_REVIEW_OFFER_SHOW_KEY_RATE !== 'false';
        const isShowPureStock = process.env.DISCORD_WEBHOOK_REVIEW_OFFER_SHOW_PURE_STOCK !== 'false';

        const summary = summarize(offer.summarizeWithLink(this.bot.schema), value, keyPrice);

        const itemList = listItems(itemsName);

        let partnerAvatar: string;
        let partnerName: string;
        log.debug('getting partner Avatar and Name...');
        offer.getUserDetails(function(err, me, them) {
            if (err) {
                log.debug('Error retrieving partner Avatar and Name: ', err);
                partnerAvatar =
                    'https://steamcdn-a.akamaihd.net/steamcommunity/public/images/avatars/72/72f78b4c8cc1f62323f8a33f6d53e27db57c2252_full.jpg'; //default "?" image
                partnerName = 'unknown';
            } else {
                log.debug('partner Avatar and Name retrieved. Applying...');
                partnerAvatar = them.avatarFull;
                partnerName = them.personaName;
            }

            const partnerNameNoFormat = replaceSpecialChar(partnerName);

            /*eslint-disable */
            const webhookReview = {
                username: botName,
                avatar_url: botAvatarURL,
                content: mentionOwner,
                embeds: [
                    {
                        author: {
                            name: 'Offer from: ' + partnerName,
                            url: links.steamProfile,
                            icon_url: partnerAvatar
                        },
                        footer: {
                            text: `Offer #${offer.id} • SteamID: ${offer.partner.toString()} • ${time}`
                        },
                        thumbnail: {
                            url: ''
                        },
                        title: '',
                        description:
                            `⚠️ An offer sent by ${partnerNameNoFormat} is waiting for review.\nReasons: ${reasons}` +
                            (reasons.includes('⬜_BANNED_CHECK_FAILED')
                                ? '\n\n`Backpack.tf or steamrep.com down, please manually check if this person is banned before accepting the offer.`'
                                : reasons.includes('⬜_ESCROW_CHECK_FAILED')
                                ? '\n\n`Steam down, please manually check if this person have escrow.`'
                                : '') +
                            summary +
                            (offer.message.length !== 0 ? `\n\n💬 Offer message: _${message}_` : '') +
                            (isShowQuickLinks ? `\n\n${quickLinks(partnerNameNoFormat, links)}\n` : '\n'),
                        fields: [
                            {
                                name: '__Item list__',
                                value: itemList
                            },
                            {
                                name: '__Status__',
                                value:
                                    (isShowKeyRate
                                        ? `\n🔑 Key rate: ${keyPrice.buy.metal.toString()}/${keyPrice.sell.metal.toString()} ref`
                                        : '') +
                                    (isShowPureStock ? `\n💰 Pure stock: ${pureStock.join(', ').toString()}` : '')
                            }
                        ],
                        color: botEmbedColor
                    }
                ]
            };

            /*eslint-enable */

            if (itemList === '-') {
                // if Item list field is empty, remove it (for 🟥_INVALID_VALUE/⬜_ESCROW_CHECK_FAILED/⬜_BANNED_CHECK_FAILED)
                webhookReview.embeds[0].fields.shift();
            }

            const request = new XMLHttpRequest();
            request.open('POST', process.env.DISCORD_WEBHOOK_REVIEW_OFFER_URL);
            request.setRequestHeader('Content-type', 'application/json');
            request.send(JSON.stringify(webhookReview));
        });
    }

    sendTradeSummary(
        offer: TradeOffer,
        autokeys: { isEnabled: boolean; isActive: boolean; isBuying: boolean; isBanking: boolean },
        currentItems: number,
        backpackSlots: number,
        accepted: {
            invalidItems: string[];
            overstocked: string[];
            understocked: string[];
            highValue: string[];
        },
        keyPrice: { buy: Currencies; sell: Currencies },
        value: { diff: number; diffRef: number; diffKey: string },
        items: { their: string[]; our: string[] },
        links: { steamProfile: string; backpackTF: string; steamREP: string },
        time: string
    ): void {
        const ourItems = items.our;
        const theirItems = items.their;

        const itemsName = {
            invalid: accepted.invalidItems.map(name => replaceItemName(name)), // 🟨_INVALID_ITEMS
            overstock: accepted.overstocked.map(name => replaceItemName(name)), // 🟦_OVERSTOCKED
            understock: accepted.understocked.map(name => replaceItemName(name)), // 🟩_UNDERSTOCKED
            duped: [],
            dupedFailed: [],
            highValue: accepted.highValue.map(name => replaceItemName(name)) // 🔶_HIGH_VALUE_ITEMS
        };

        const itemList = listItems(itemsName);

        // Mention owner on the sku(s) specified in DISCORD_WEBHOOK_TRADE_SUMMARY_MENTION_OWNER_ONLY_ITEMS_SKU
        const isMentionOurItems = this.skuToMention.some((fromEnv: string) => {
            return ourItems.some((ourItemSKU: string) => {
                return ourItemSKU.includes(fromEnv);
            });
        });

        const isMentionThierItems = this.skuToMention.some((fromEnv: string) => {
            return theirItems.some((theirItemSKU: string) => {
                return theirItemSKU.includes(fromEnv);
            });
        });

        const invalidA = itemsName.invalid.length;
        const highValueA = itemsName.highValue.length;

        const mentionOwner =
            this.enableMentionOwner === true && (isMentionOurItems || isMentionThierItems)
                ? `<@!${this.ownerID}>`
                : invalidA > 0 || highValueA > 0 // Only mention on accepted 🟨_INVALID_ITEMS or 🔶_HIGH_VALUE_ITEMS
                ? `<@!${this.ownerID}> - Accepted ${
                      invalidA > 0 && highValueA > 0
                          ? `INVALID_ITEMS and High value ${pluralize('item', invalidA + highValueA)}`
                          : invalidA > 0 && highValueA === 0
                          ? `INVALID_ITEMS ${pluralize('item', invalidA)}`
                          : invalidA === 0 && highValueA > 0
                          ? `High Value ${pluralize('item', highValueA)}`
                          : ''
                  } trade here!`
                : '';

        const botName = this.botName;
        const botAvatarURL = this.botAvatarURL;
        const botEmbedColor = this.botEmbedColor;

        const tradeNumbertoShowStarter = parseInt(process.env.TRADES_MADE_STARTER_VALUE);
        const trades = (this.bot.handler as MyHandler).polldata();
        const tradesMade =
            tradeNumbertoShowStarter !== 0 && !isNaN(tradeNumbertoShowStarter)
                ? tradeNumbertoShowStarter + trades.tradesTotal
                : trades.tradesTotal;

        const summary = summarize(offer.summarizeWithLink(this.bot.schema), value, keyPrice);

        const pureStock = (this.bot.handler as MyHandler).pureStock();

        const tradeLinks = this.tradeSummaryLinks;

        let personaName: string;
        let avatarFull: string;
        log.debug('getting partner Avatar and Name...');
        this.getPartnerDetails(offer, function(err, details) {
            if (err) {
                log.debug('Error retrieving partner Avatar and Name: ', err);
                personaName = 'unknown';
                avatarFull =
                    'https://steamcdn-a.akamaihd.net/steamcommunity/public/images/avatars/72/72f78b4c8cc1f62323f8a33f6d53e27db57c2252_full.jpg'; //default "?" image
            } else {
                log.debug('partner Avatar and Name retrieved. Applying...');
                personaName = details.personaName;
                avatarFull = details.avatarFull;
            }

            const partnerNameNoFormat = replaceSpecialChar(personaName);

            const isShowQuickLinks = process.env.DISCORD_WEBHOOK_TRADE_SUMMARY_SHOW_QUICK_LINKS !== 'false';
            const isShowKeyRate = process.env.DISCORD_WEBHOOK_TRADE_SUMMARY_SHOW_KEY_RATE !== 'false';
            const isShowPureStock = process.env.DISCORD_WEBHOOK_TRADE_SUMMARY_SHOW_PURE_STOCK !== 'false';
            const isShowInventory = process.env.DISCORD_WEBHOOK_TRADE_SUMMARY_SHOW_INVENTORY !== 'false';
            const AdditionalNotes = process.env.DISCORD_WEBHOOK_TRADE_SUMMARY_ADDITIONAL_DESCRIPTION_NOTE;

            /*eslint-disable */
            const acceptedTradeSummary = {
                username: botName,
                avatar_url: botAvatarURL,
                content: mentionOwner,
                embeds: [
                    {
                        author: {
                            name: `Trade from: ${personaName} #${tradesMade.toString()}`,
                            url: links.steamProfile,
                            icon_url: avatarFull
                        },
                        footer: {
                            text: `Offer #${offer.id} • SteamID: ${offer.partner.toString()} • ${time}`
                        },
                        thumbnail: {
                            url: ''
                        },
                        title: '',
                        description:
                            summary + (isShowQuickLinks ? `\n\n${quickLinks(partnerNameNoFormat, links)}\n` : '\n'),
                        fields: [
                            {
                                name: '__Item list__',
                                value: itemList
                            },
                            {
                                name: '__Status__',
                                value:
                                    (isShowKeyRate
                                        ? `\n🔑 Key rate: ${keyPrice.buy.metal.toString()}/${keyPrice.sell.metal.toString()} ref` +
                                          `${
                                              autokeys.isEnabled
                                                  ? ' | Autokeys: ' +
                                                    (autokeys.isActive
                                                        ? '✅' +
                                                          (autokeys.isBanking
                                                              ? ' (banking)'
                                                              : autokeys.isBuying
                                                              ? ' (buying)'
                                                              : ' (selling)')
                                                        : '🛑')
                                                  : ''
                                          }`
                                        : '') +
                                    (isShowPureStock ? `\n💰 Pure stock: ${pureStock.join(', ').toString()}` : '') +
                                    (isShowInventory
                                        ? `\n🎒 Total items: ${currentItems +
                                              (backpackSlots !== 0 ? '/' + backpackSlots : '')}`
                                        : '') +
                                    (AdditionalNotes ? '\n' + AdditionalNotes : '')
                            }
                        ],
                        color: botEmbedColor
                    }
                ]
            };
            /*eslint-enable */

            if (itemList === '-') {
                // if Item list field is empty, remove it
                acceptedTradeSummary.embeds[0].fields.shift();
            }

            tradeLinks.forEach((link, i) => {
                const request = new XMLHttpRequest();
                request.open('POST', link);
                request.setRequestHeader('Content-type', 'application/json');
                // remove mention owner on the second or more links, so the owner will not getting mentioned on the other servers.
                request.send(
                    i > 0
                        ? JSON.stringify(acceptedTradeSummary).replace(/<@!\d+>/g, '')
                        : JSON.stringify(acceptedTradeSummary)
                );
            });
        });
    }

    private getPartnerDetails(offer: TradeOffer, callback: (err: any, details: any) => void): any {
        // check state of the offer
        if (offer.state === TradeOfferManager.ETradeOfferState.active) {
            offer.getUserDetails(function(err, me, them) {
                if (err) {
                    callback(err, {});
                } else {
                    callback(null, them);
                }
            });
        } else {
            this.bot.community.getSteamUser(offer.partner, (err, user) => {
                if (err) {
                    callback(err, {});
                } else {
                    callback(null, {
                        personaName: user.name,
                        avatarFull: user.getAvatarURL('full')
                    });
                }
            });
        }
    }
};

function summarize(
    trade: string,
    value: { diff: number; diffRef: number; diffKey: string },
    keyPrice: { buy: Currencies; sell: Currencies }
): string {
    const summary =
        `\n\n__**Summary**__\n` +
        trade.replace('Asked:', '**Asked:**').replace('Offered:', '**Offered:**') +
        (value.diff > 0
            ? `\n📈 ***Profit from overpay:*** ${value.diffRef} ref` +
              (value.diffRef >= keyPrice.sell.metal ? ` (${value.diffKey})` : '')
            : value.diff < 0
            ? `\n📉 ***Loss from underpay:*** ${value.diffRef} ref` +
              (value.diffRef >= keyPrice.sell.metal ? ` (${value.diffKey})` : '')
            : '');
    return summary;
}

function listItems(items: {
    invalid: string[];
    overstock: string[];
    understock: string[];
    duped: string[];
    dupedFailed: string[];
    highValue: string[];
}): string {
    let list = items.invalid.length !== 0 ? '🟨`_INVALID_ITEMS:`\n- ' + items.invalid.join(',\n- ') : '';
    list +=
        items.overstock.length !== 0
            ? (items.invalid.length !== 0 ? '\n\n' : '') + '🟦`_OVERSTOCKED:`\n- ' + items.overstock.join(',\n- ')
            : '';
    list +=
        items.understock.length !== 0
            ? (items.invalid.length !== 0 || items.overstock.length !== 0 ? '\n\n' : '') +
              '🟩`_UNDERSTOCKED:`\n- ' +
              items.understock.join(',\n- ')
            : '';
    list +=
        items.duped.length !== 0
            ? (items.invalid.length !== 0 || items.overstock.length !== 0 || items.understock.length !== 0
                  ? '\n\n'
                  : '') +
              '🟫`_DUPED_ITEMS:`\n- ' +
              items.duped.join(',\n- ')
            : '';
    list +=
        items.dupedFailed.length !== 0
            ? (items.invalid.length !== 0 ||
              items.overstock.length !== 0 ||
              items.understock.length !== 0 ||
              items.duped.length !== 0
                  ? '\n\n'
                  : '') +
              '🟪`_DUPE_CHECK_FAILED:`\n- ' +
              items.dupedFailed.join(',\n- ')
            : '';
    list +=
        items.highValue.length !== 0
            ? (items.invalid.length !== 0 ||
              items.overstock.length !== 0 ||
              items.understock.length !== 0 ||
              items.duped.length !== 0 ||
              items.dupedFailed.length !== 0
                  ? '\n\n'
                  : '') +
              '🔶`_HIGH_VALUE_ITEMS`\n- ' +
              items.highValue.join(',\n- ')
            : '';

    if (list.length === 0) {
        list = '-';
    }
    return list;
}

function quickLinks(name: string, links: { steamProfile: string; backpackTF: string; steamREP: string }): string {
    return `🔍 ${name}'s info:\n[Steam Profile](${links.steamProfile}) | [backpack.tf](${links.backpackTF}) | [steamREP](${links.steamREP})`;
}

function replaceItemName(name: string): string {
    if (!name) {
        // if undefined, just return untouched.
        return name;
    } else {
        return name
            .replace(/Non-Craftable/g, 'NC')
            .replace(/Professional Killstreak/g, 'Pro KS')
            .replace(/Specialized Killstreak/g, 'Spec KS')
            .replace(/Killstreak/g, 'KS');
    }
}

function replaceSpecialChar(toChange: string): string {
    return toChange
        .replace(/_/g, '‗')
        .replace(/\*/g, '^')
        .replace(/~/g, '-')
        .replace(/`/g, "'")
        .replace(/>/g, '<')
        .replace(/\|/g, 'l')
        .replace(/\\/g, '/')
        .replace(/\(/g, '/')
        .replace(/\)/g, '/')
        .replace(/\[/g, '/')
        .replace(/\]/g, '/');
}<|MERGE_RESOLUTION|>--- conflicted
+++ resolved
@@ -71,22 +71,6 @@
         }
     }
 
-<<<<<<< HEAD
-    sendLowPureAlert(msg: string, time: string): void {
-        /*eslint-disable */
-        const pureAlert = JSON.stringify({
-            username: this.botName,
-            avatar_url: this.botAvatarURL,
-            content: `[Something Wrong alert]: "${msg}" - ${time}`
-        });
-        /*eslint-enable */
-
-        const request = new XMLHttpRequest();
-        request.open('POST', process.env.DISCORD_WEBHOOK_SOMETHING_WRONG_ALERT_URL);
-        request.setRequestHeader('Content-type', 'application/json');
-        request.send(pureAlert);
-    }
-=======
     sendAlert(type: string, msg?: string, position?: number, err?: any, items?: string[]): void {
         const time = (this.bot.handler as MyHandler).timeWithEmoji();
 
@@ -116,7 +100,6 @@
 
         const color = type === 'lowPure' ? '16776960' : type === 'highValue' ? '8323327' : '16711680';
         //                                   yellow                             purple         red
->>>>>>> 3c944a5a
 
         /*eslint-disable */
         const webhook = JSON.stringify({
