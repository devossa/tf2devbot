--- conflicted
+++ resolved
@@ -925,62 +925,6 @@
                             });
                     };
 
-<<<<<<< HEAD
-                            log.debug(`Done counteroffer for offer #${offer.id}`);
-                            return resolve();
-                        })
-                        .catch(err => {
-                            const errStringify = JSON.stringify(err);
-                            const errMessage = errStringify === '' ? (err as Error)?.message : errStringify;
-                            reject(new Error(`Something wrong while sending countered offer: ${errMessage}`));
-                        });
-                };
-
-                const values = offer.data('value') as ItemsValue;
-                const dataDict = offer.data('dict') as ItemsDict;
-                const prices = offer.data('prices') as Prices;
-
-                const keyPriceScrap = Currencies.toScrap(values.rate);
-                const tradeValues = {
-                    our: {
-                        scrap: values.our.total - values.our.keys * keyPriceScrap,
-                        keys: values.our.keys
-                    },
-                    their: {
-                        scrap: values.their.total - values.their.keys * keyPriceScrap,
-                        keys: values.their.keys
-                    }
-                };
-
-                const isWACEnabled = opt.miscSettings.weaponsAsCurrency.enable;
-                const isUncraftEnabled = opt.miscSettings.weaponsAsCurrency.withUncraft;
-                const weapons = isUncraftEnabled
-                    ? this.bot.craftWeapons.concat(this.bot.uncraftWeapons)
-                    : this.bot.craftWeapons;
-
-                // Bigger than 0 ? they have to pay : we have to pay
-                const puresWithKeys = ['5000;6', '5001;6', '5002;6', '5021;6'];
-                let hasMissingPrices = false;
-
-                let possibleKeyTrade = true;
-                let keyDifference = 0;
-
-                let NonPureWorth = (['our', 'their'] as ['our', 'their'])
-                    .map((side, index) => {
-                        const buySell = index ? 'buy' : 'sell';
-                        return (
-                            Object.keys(dataDict[side])
-                                .map(assetKey => {
-                                    if (prices[assetKey] === undefined && !puresWithKeys.includes(assetKey)) {
-                                        hasMissingPrices = true;
-                                        return 0;
-                                    }
-
-                                    if (assetKey == '5021;6')
-                                        keyDifference += dataDict[side][assetKey] * (side == 'our' ? 1 : -1);
-                                    // eslint-disable-next-line @typescript-eslint/no-unsafe-argument
-                                    if (!dataDict[side][assetKey] || getPureValue(assetKey as any) !== 0) return 0;
-=======
                     const values = offer.data('value') as ItemsValue;
                     const dataDict = offer.data('dict') as ItemsDict;
                     const prices = offer.data('prices') as Prices;
@@ -996,7 +940,6 @@
                             keys: values.their.keys
                         }
                     };
->>>>>>> a5f5eea8
 
                     const isWACEnabled = opt.miscSettings.weaponsAsCurrency.enable;
                     const isUncraftEnabled = opt.miscSettings.weaponsAsCurrency.withUncraft;
@@ -1004,18 +947,6 @@
                         ? this.bot.craftWeapons.concat(this.bot.uncraftWeapons)
                         : this.bot.craftWeapons;
 
-<<<<<<< HEAD
-                                    if (isWACEnabled && weapons.includes(assetKey))
-                                        return 0.5 * dataDict[side][assetKey];
-
-                                    return (
-                                        dataDict[side][assetKey] *
-                                        (prices[assetKey][buySell].keys * keyPriceScrap +
-                                            Currencies.toScrap(prices[assetKey][buySell].metal))
-                                    );
-                                })
-                                .reduce((a, b) => a + b, 0) * (side == 'their' ? -1 : 1)
-=======
                     // Bigger than 0 ? they have to pay : we have to pay
                     const puresWithKeys = ['5000;6', '5001;6', '5002;6', '5021;6'];
                     let hasMissingPrices = false;
@@ -1028,25 +959,26 @@
                             const buySell = index ? 'buy' : 'sell';
                             return (
                                 Object.keys(dataDict[side])
-                                    .map(sku => {
-                                        if (prices[sku] === undefined && !puresWithKeys.includes(sku)) {
+                                    .map(assetKey => {
+                                        if (prices[assetKey] === undefined && !puresWithKeys.includes(assetKey)) {
                                             hasMissingPrices = true;
                                             return 0;
                                         }
 
-                                        if (sku == '5021;6')
-                                            keyDifference += dataDict[side][sku] * (side == 'our' ? 1 : -1);
+                                        if (assetKey == '5021;6')
+                                            keyDifference += dataDict[side][assetKey] * (side == 'our' ? 1 : -1);
                                         // eslint-disable-next-line @typescript-eslint/no-unsafe-argument
-                                        if (!dataDict[side][sku] || getPureValue(sku as any) !== 0) return 0;
+                                        if (!dataDict[side][assetKey] || getPureValue(assetKey as any) !== 0) return 0;
 
                                         possibleKeyTrade = false; //Offer contains something other than pures
 
-                                        if (isWACEnabled && weapons.includes(sku)) return 0.5 * dataDict[side][sku];
+                                        if (isWACEnabled && weapons.includes(assetKey))
+                                            return 0.5 * dataDict[side][assetKey];
 
                                         return (
-                                            dataDict[side][sku] *
-                                            (prices[sku][buySell].keys * keyPriceScrap +
-                                                Currencies.toScrap(prices[sku][buySell].metal))
+                                            dataDict[side][assetKey] *
+                                            (prices[assetKey][buySell].keys * keyPriceScrap +
+                                                Currencies.toScrap(prices[assetKey][buySell].metal))
                                         );
                                     })
                                     .reduce((a, b) => a + b, 0) * (side == 'their' ? -1 : 1)
@@ -1061,7 +993,6 @@
                                     offer.id
                                 } - offer data was not properly saved: ${JSON.stringify({ values, dataDict, prices })}`
                             )
->>>>>>> a5f5eea8
                         );
                     }
                     if (possibleKeyTrade) {
