--- conflicted
+++ resolved
@@ -314,15 +314,10 @@
                 });
             })
             .catch((err: Error) => {
-<<<<<<< HEAD
-                log.warn('Error occurred while handler was processing offer: ', err);
-                throw err;
-=======
                 log.error('Error occurred while handler was processing offer: ', err);
                 // No throw here, because handlerProcessOffer will not handle catch.
                 this.processingOffer = false;
                 this.processNextOffer();
->>>>>>> f8f7c9a4
             });
     }
 
@@ -617,24 +612,13 @@
                                 !(err as CustomError).message?.includes('Could not act on confirmation') &&
                                 !(err as CustomError).message?.includes('Could not find confirmation for object');
 
-<<<<<<< HEAD
                             if (isNotIgnoredError) {
                                 // Only notify if error is not "Could not act on confirmation" or not "Could not find confirmation for object"
                                 const opt = this.bot.options;
-=======
-                            if (opt.sendAlert.enable && opt.sendAlert.failedAccept) {
-                                const keyPrices = this.bot.pricelist.getKeyPrices;
-                                const value = t.valueDiff(offer, keyPrices, false);
->>>>>>> f8f7c9a4
 
                                 if (opt.sendAlert.enable && opt.sendAlert.failedAccept) {
                                     const keyPrices = this.bot.pricelist.getKeyPrices;
-                                    const value = t.valueDiff(
-                                        offer,
-                                        keyPrices,
-                                        false,
-                                        opt.miscSettings.showOnlyMetal.enable
-                                    );
+                                    const value = t.valueDiff(offer, keyPrices, false);
 
                                     if (
                                         opt.discordWebhook.sendAlert.enable &&
@@ -747,8 +731,6 @@
                         this.bot.manager,
                         this.bot.schema,
                         opt,
-                        this.bot.effects,
-                        this.bot.paints,
                         this.bot.strangeParts,
                         'our'
                     ).getItems;
@@ -759,8 +741,6 @@
                         this.bot.manager,
                         this.bot.schema,
                         opt,
-                        this.bot.effects,
-                        this.bot.paints,
                         this.bot.strangeParts,
                         'their'
                     ).getItems;
@@ -781,47 +761,6 @@
                             ? customMessage
                             : "Your offer contains wrong value. You've probably made a few mistakes, here's the correct offer."
                     );
-<<<<<<< HEAD
-=======
-                }
-
-                const ourItems = Inventory.fromItems(
-                    this.bot.client.steamID || this.bot.community.steamID,
-                    offer.itemsToGive,
-                    this.bot.manager,
-                    this.bot.schema,
-                    opt,
-                    this.bot.strangeParts,
-                    'our'
-                ).getItems;
-
-                const theirItems = Inventory.fromItems(
-                    offer.partner,
-                    offer.itemsToReceive,
-                    this.bot.manager,
-                    this.bot.schema,
-                    opt,
-                    this.bot.strangeParts,
-                    'their'
-                ).getItems;
-
-                const theirInventoryItems = theirInventory.getItems;
-
-                log.debug('Set counteroffer...');
-                const counter = offer.counter();
-
-                const showOnlyMetal = opt.miscSettings.showOnlyMetal.enable;
-                // To the person who thinks about changing it. I have a gun keep out ( う-´)づ︻╦̵̵̿╤── \(˚☐˚”)/
-                // Extensive tutorial if you want to update this function https://www.youtube.com/watch?v=dQw4w9WgXcQ.
-
-                log.debug('Set counteroffer message...');
-                const customMessage = opt.customMessage.counterOffer;
-                counter.setMessage(
-                    customMessage
-                        ? customMessage
-                        : "Your offer contains wrong value. You've probably made a few mistakes, here's the correct offer."
-                );
->>>>>>> f8f7c9a4
 
                     function getPureValue(sku: PureSKU) {
                         if (sku === '5021;6') return keyPriceScrap;
